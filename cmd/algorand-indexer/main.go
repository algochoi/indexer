--- conflicted
+++ resolved
@@ -138,20 +138,6 @@
 	viper.SetConfigType(config.FileType)
 	viper.SetEnvKeyReplacer(strings.NewReplacer("-", "_"))
 
-<<<<<<< HEAD
-	if err := viper.ReadInConfig(); err != nil {
-		if _, ok := err.(viper.ConfigFileNotFoundError); ok {
-			// Config file not found, not an error since it may be set on the CLI.
-		} else {
-			fmt.Fprintf(os.Stderr, "invalid config file (%s): %v", viper.ConfigFileUsed(), err)
-			panic(exit{1})
-		}
-	} else {
-		fmt.Printf("Using configuration file: %s\n", viper.ConfigFileUsed())
-	}
-
-=======
->>>>>>> 03b140cf
 	viper.SetEnvPrefix(config.EnvPrefix)
 	viper.AutomaticEnv()
 
