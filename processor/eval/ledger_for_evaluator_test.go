--- conflicted
+++ resolved
@@ -547,13 +547,8 @@
 // This is done by handing off a pointer to Struct `processor/eval/ledger_for_evaluator.go::LedgerForEvaluator`
 // in the `CompareAppBoxesAgainstLedger()` assertions function which then asserts using `LookupKv()`
 func TestLedgerForEvaluatorLookupKv(t *testing.T) {
-<<<<<<< HEAD
-	l := makeTestLedger(t)
-	logger, _ := test2.NewNullLogger()
-=======
-	logger, _ := test2.NewNullLogger()
-	l := makeTestLedger(t)
->>>>>>> 401afa9c
+	logger, _ := test2.NewNullLogger()
+	l := makeTestLedger(t)
 	pr, _ := block_processor.MakeProcessorWithLedger(logger, l, nil)
 	ld := indxLedger.MakeLedgerForEvaluator(l)
 	defer l.Close()
@@ -564,11 +559,7 @@
 	appid := basics.AppIndex(1)
 	currentRound := basics.Round(1)
 
-<<<<<<< HEAD
-	createTxn, err := test.MakeCreateAppTxn(test.AccountA, test.BoxApprovalProgram, test.BoxClearProgram)
-=======
 	createTxn, err := test.MakeComplexCreateAppTxn(test.AccountA, test.BoxApprovalProgram, test.BoxClearProgram)
->>>>>>> 401afa9c
 	require.NoError(t, err)
 
 	payNewAppTxn := test.MakePaymentTxn(1000, 500000, 0, 0, 0, 0, test.AccountA, appid.Address(), basics.Address{},
