--- conflicted
+++ resolved
@@ -64,13 +64,8 @@
 	}
 
 	// migrate 3 rounds
-<<<<<<< HEAD
-	err := InitializeLedgerSimple(logrus.New(), 3, &opts)
-	assert.NoError(t, err)
-=======
->>>>>>> 932e0cfe
 	log, _ := test2.NewNullLogger()
-	err = InitializeLedgerSimple(context.Background(), log, 3, &opts)
+	err := InitializeLedgerSimple(context.Background(), log, 3, &opts)
 	assert.NoError(t, err)
 	l, err := util.MakeLedger(log, false, &genesis, opts.IndexerDatadir)
 	assert.NoError(t, err)
