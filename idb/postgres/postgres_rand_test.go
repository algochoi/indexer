--- conflicted
+++ resolved
@@ -94,21 +94,8 @@
 	require.NoError(t, err)
 	defer tx.Rollback(context.Background())
 
-<<<<<<< HEAD
-	l, err := ledgerforevaluator.MakeDeprecatedLedgerForEvaluator(tx, basics.Round(0))
-	require.NoError(t, err)
-	defer l.Close()
-
-	ret, err := l.LookupWithoutRewards(addresses)
-	require.NoError(t, err)
-
-	for address := range addresses {
-		expected, ok := delta.Accts.GetData(address)
-		require.True(t, ok)
-=======
 	for address, expected := range data {
 		account := maybeGetAccount(t, db, address)
->>>>>>> 646ca85d
 
 		if expected.IsZero() {
 			require.Nil(t, account)
@@ -287,14 +274,8 @@
 	require.NoError(t, err)
 	defer tx.Rollback(context.Background())
 
-<<<<<<< HEAD
-	l, err := ledgerforevaluator.MakeDeprecatedLedgerForEvaluator(tx, basics.Round(0))
-	require.NoError(t, err)
-	defer l.Close()
-=======
 	for address, datum := range data {
 		fmt.Println(base64.StdEncoding.EncodeToString(address[:]))
->>>>>>> 646ca85d
 
 		// asset info
 		assetParams, _ := delta.Accts.GetAssetParams(address, datum.assetIndex)
