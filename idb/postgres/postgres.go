// You can build without postgres by `go build --tags nopostgres` but it's on by default
//go:build !nopostgres
// +build !nopostgres

package postgres

import (
	"context"
	"database/sql"
	"errors"
	"fmt"
	"math"
	"os"
	"strings"
	"sync"
	"time"

	"github.com/algorand/go-algorand/config"
	"github.com/algorand/go-algorand/crypto"
	"github.com/algorand/go-algorand/data/basics"
	"github.com/algorand/go-algorand/data/bookkeeping"
	"github.com/algorand/go-algorand/data/transactions"
	"github.com/algorand/go-algorand/ledger"
	"github.com/algorand/go-algorand/ledger/ledgercore"

	"github.com/jackc/pgconn"
	"github.com/jackc/pgerrcode"
	"github.com/jackc/pgx/v4"
	"github.com/jackc/pgx/v4/pgxpool"
	log "github.com/sirupsen/logrus"

	models "github.com/algorand/indexer/api/generated/v2"
	"github.com/algorand/indexer/idb"
	"github.com/algorand/indexer/idb/migration"
	"github.com/algorand/indexer/idb/postgres/internal/encoding"
	ledger_for_evaluator "github.com/algorand/indexer/idb/postgres/internal/ledger_for_evaluator"
	"github.com/algorand/indexer/idb/postgres/internal/schema"
	"github.com/algorand/indexer/idb/postgres/internal/types"
	pgutil "github.com/algorand/indexer/idb/postgres/internal/util"
	"github.com/algorand/indexer/idb/postgres/internal/writer"
	"github.com/algorand/indexer/util"
)

var serializable = pgx.TxOptions{IsoLevel: pgx.Serializable} // be a real ACID database
var readonlyRepeatableRead = pgx.TxOptions{IsoLevel: pgx.RepeatableRead, AccessMode: pgx.ReadOnly}

// OpenPostgres is available for creating test instances of postgres.IndexerDb
// Returns an error object and a channel that gets closed when blocking migrations
// finish running successfully.
func OpenPostgres(connection string, opts idb.IndexerDbOptions, log *log.Logger) (*IndexerDb, chan struct{}, error) {

	postgresConfig, err := pgxpool.ParseConfig(connection)
	if err != nil {
		return nil, nil, fmt.Errorf("couldn't parse config: %v", err)
	}

	if opts.MaxConn != 0 {
		postgresConfig.MaxConns = int32(opts.MaxConn)
	}

	db, err := pgxpool.ConnectConfig(context.Background(), postgresConfig)

	if err != nil {
		return nil, nil, fmt.Errorf("connecting to postgres: %v", err)
	}

	if strings.Contains(connection, "readonly") {
		opts.ReadOnly = true
	}

	return openPostgres(db, opts, log)
}

// Allow tests to inject a DB
func openPostgres(db *pgxpool.Pool, opts idb.IndexerDbOptions, logger *log.Logger) (*IndexerDb, chan struct{}, error) {
	idb := &IndexerDb{
		readonly: opts.ReadOnly,
		log:      logger,
		db:       db,
	}

	if idb.log == nil {
		idb.log = log.New()
		idb.log.SetFormatter(&log.JSONFormatter{})
		idb.log.SetOutput(os.Stdout)
		idb.log.SetLevel(log.TraceLevel)
	}

	var ch chan struct{}
	// e.g. a user named "readonly" is in the connection string
	if opts.ReadOnly {
		migrationState, err := idb.getMigrationState(context.Background(), nil)
		if err != nil {
			return nil, nil, fmt.Errorf("openPostgres() err: %w", err)
		}

		ch = make(chan struct{})
		if !migrationStateBlocked(migrationState) {
			close(ch)
		}
	} else {
		var err error
		ch, err = idb.init(opts)
		if err != nil {
			return nil, nil, fmt.Errorf("initializing postgres: %v", err)
		}
	}

	return idb, ch, nil
}

// IndexerDb is an idb.IndexerDB implementation
type IndexerDb struct {
	readonly bool
	log      *log.Logger

	db             *pgxpool.Pool
	migration      *migration.Migration
	accountingLock sync.Mutex
}

// Close is part of idb.IndexerDb.
func (db *IndexerDb) Close() {
	db.db.Close()
}

// txWithRetry is a helper function that retries the function `f` in case the database
// transaction in it fails due to a serialization error. `f` is provided
// a transaction created using `opts`. If `f` experiences a database error, this error
// must be included in `f`'s return error's chain, so that a serialization error can be
// detected.
func (db *IndexerDb) txWithRetry(opts pgx.TxOptions, f func(pgx.Tx) error) error {
	return pgutil.TxWithRetry(db.db, opts, f, db.log)
}

func (db *IndexerDb) isSetup() (bool, error) {
	query := `SELECT 0 FROM INFORMATION_SCHEMA.TABLES WHERE TABLE_NAME = 'metastate'`
	row := db.db.QueryRow(context.Background(), query)

	var tmp int
	err := row.Scan(&tmp)
	if err == pgx.ErrNoRows {
		return false, nil
	}
	if err != nil {
		return false, fmt.Errorf("isSetup() err: %w", err)
	}
	return true, nil
}

// Returns an error object and a channel that gets closed when blocking migrations
// finish running successfully.
func (db *IndexerDb) init(opts idb.IndexerDbOptions) (chan struct{}, error) {
	setup, err := db.isSetup()
	if err != nil {
		return nil, fmt.Errorf("init() err: %w", err)
	}

	if !setup {
		// new database, run setup
		_, err = db.db.Exec(context.Background(), schema.SetupPostgresSql)
		if err != nil {
			return nil, fmt.Errorf("unable to setup postgres: %v", err)
		}

		err = db.markMigrationsAsDone()
		if err != nil {
			return nil, fmt.Errorf("unable to confirm migration: %v", err)
		}

		ch := make(chan struct{})
		close(ch)
		return ch, nil
	}

	// see postgres_migrations.go
	return db.runAvailableMigrations(opts)
<<<<<<< HEAD
=======
}

// Preload asset and app creators.
func prepareCreators(l *ledger_for_evaluator.LedgerForEvaluator, payset transactions.Payset) (map[basics.AssetIndex]ledger.FoundAddress, map[basics.AppIndex]ledger.FoundAddress, error) {
	assetsReq, appsReq := accounting.MakePreloadCreatorsRequest(payset)

	for aidx := range assetsReq {
		if aidx >= basics.AssetIndex(math.MaxInt64) {
			delete(assetsReq, aidx)
		}
	}

	for aidx := range appsReq {
		if aidx >= basics.AppIndex(math.MaxInt64) {
			delete(appsReq, aidx)
		}
	}

	assets, err := l.GetAssetCreator(assetsReq)
	if err != nil {
		return nil, nil, fmt.Errorf("prepareCreators() err: %w", err)
	}
	apps, err := l.GetAppCreator(appsReq)
	if err != nil {
		return nil, nil, fmt.Errorf("prepareCreators() err: %w", err)
	}

	return assets, apps, nil
}

// Preload account data and account resources.
func prepareAccountsResources(l *ledger_for_evaluator.LedgerForEvaluator, payset transactions.Payset, assetCreators map[basics.AssetIndex]ledger.FoundAddress, appCreators map[basics.AppIndex]ledger.FoundAddress) (map[basics.Address]*ledgercore.AccountData, map[basics.Address]map[ledger.Creatable]ledgercore.AccountResource, error) {
	addressesReq, resourcesReq :=
		accounting.MakePreloadAccountsResourcesRequest(payset, assetCreators, appCreators)

	for addr := range resourcesReq {
		for cidx := range resourcesReq[addr] {
			if cidx.Index >= basics.CreatableIndex(math.MaxInt64) {
				delete(resourcesReq[addr], cidx)
			}
		}
	}

	accounts, err := l.LookupWithoutRewards(addressesReq)
	if err != nil {
		return nil, nil, fmt.Errorf("prepareAccountsResources() err: %w", err)
	}
	resources, err := l.LookupResources(resourcesReq)
	if err != nil {
		return nil, nil, fmt.Errorf("prepareAccountsResources() err: %w", err)
	}

	return accounts, resources, nil
}

// Preload all resources (account data, account resources, asset/app creators) for the
// evaluator.
func prepareEvalResources(l *ledger_for_evaluator.LedgerForEvaluator, block *bookkeeping.Block) (ledger.EvalForIndexerResources, error) {
	assetCreators, appCreators, err := prepareCreators(l, block.Payset)
	if err != nil {
		return ledger.EvalForIndexerResources{},
			fmt.Errorf("prepareEvalResources() err: %w", err)
	}

	res := ledger.EvalForIndexerResources{
		Accounts:  nil,
		Resources: nil,
		Creators:  make(map[ledger.Creatable]ledger.FoundAddress),
	}

	for index, foundAddress := range assetCreators {
		creatable := ledger.Creatable{
			Index: basics.CreatableIndex(index),
			Type:  basics.AssetCreatable,
		}
		res.Creators[creatable] = foundAddress
	}
	for index, foundAddress := range appCreators {
		creatable := ledger.Creatable{
			Index: basics.CreatableIndex(index),
			Type:  basics.AppCreatable,
		}
		res.Creators[creatable] = foundAddress
	}

	res.Accounts, res.Resources, err = prepareAccountsResources(l, block.Payset, assetCreators, appCreators)
	if err != nil {
		return ledger.EvalForIndexerResources{},
			fmt.Errorf("prepareEvalResources() err: %w", err)
	}

	return res, nil
>>>>>>> 54d39d78
}

// AddBlock is part of idb.IndexerDb.
func (db *IndexerDb) AddBlock(vb *ledgercore.ValidatedBlock) error {
	block := vb.Block()
	db.log.Printf("adding block %d", block.Round())

	db.accountingLock.Lock()
	defer db.accountingLock.Unlock()

	f := func(tx pgx.Tx) error {
		// Check and increment next round counter.
		importstate, err := db.getImportState(context.Background(), tx)
		if err != nil {
			return fmt.Errorf("AddBlock() err: %w", err)
		}
		if block.Round() != basics.Round(importstate.NextRoundToAccount) {
			return fmt.Errorf(
				"AddBlock() adding block round %d but next round to account is %d",
				block.Round(), importstate.NextRoundToAccount)
		}
		importstate.NextRoundToAccount++
		err = db.setImportState(tx, &importstate)
		if err != nil {
			return fmt.Errorf("AddBlock() err: %w", err)
		}

		w, err := writer.MakeWriter(tx)
		if err != nil {
			return fmt.Errorf("AddBlock() err: %w", err)
		}
		defer w.Close()

		if block.Round() == basics.Round(0) {
			err = w.AddBlock0(&block)
			if err != nil {
				return fmt.Errorf("AddBlock() err: %w", err)
			}
			return nil
		}
<<<<<<< HEAD

		var wg sync.WaitGroup
		defer wg.Wait()

=======

		var wg sync.WaitGroup
		defer wg.Wait()

>>>>>>> 54d39d78
		var err0 error
		wg.Add(1)
		go func() {
			defer wg.Done()
			f := func(tx pgx.Tx) error {
				err := writer.AddTransactions(&block, block.Payset, tx)
				if err != nil {
					return err
				}
				return writer.AddTransactionParticipation(&block, tx)
			}
			err0 = db.txWithRetry(serializable, f)
		}()

		err = w.AddBlock(&block, block.Payset, vb.Delta())
		if err != nil {
			return fmt.Errorf("AddBlock() err: %w", err)
		}

		// Wait for goroutines to finish and check for errors. If there is an error, we
		// return our own error so that the main transaction does not commit. Hence,
		// `txn` and `txn_participation` tables can only be ahead but not behind
		// the other state.
		wg.Wait()
		isUniqueViolationFunc := func(err error) bool {
			var pgerr *pgconn.PgError
			return errors.As(err, &pgerr) && (pgerr.Code == pgerrcode.UniqueViolation)
		}
		if (err0 != nil) && !isUniqueViolationFunc(err0) {
			return fmt.Errorf("AddBlock() err0: %w", err0)
		}

		return nil
	}
	err := db.txWithRetry(serializable, f)
	if err != nil {
		return fmt.Errorf("AddBlock() err: %w", err)
	}

	return nil
}

// LoadGenesis is part of idb.IndexerDB
func (db *IndexerDb) LoadGenesis(genesis bookkeeping.Genesis) error {
	f := func(tx pgx.Tx) error {
		// check genesis hash
		network, err := db.getNetworkState(context.Background(), tx)
		if err == idb.ErrorNotInitialized {
			networkState := types.NetworkState{
				GenesisHash: crypto.HashObj(genesis),
			}
			err = db.setNetworkState(tx, &networkState)
			if err != nil {
				return fmt.Errorf("LoadGenesis() err: %w", err)
			}
		} else if err != nil {
			return fmt.Errorf("LoadGenesis() err: %w", err)
		} else {
			if network.GenesisHash != crypto.HashObj(genesis) {
				return fmt.Errorf("LoadGenesis() genesis hash not matching")
			}
		}
		setAccountStatementName := "set_account"
		query := `INSERT INTO account (addr, microalgos, rewardsbase, account_data, rewards_total, created_at, deleted) VALUES ($1, $2, 0, $3, $4, 0, false)`
		_, err = tx.Prepare(context.Background(), setAccountStatementName, query)
		if err != nil {
			return fmt.Errorf("LoadGenesis() prepare tx err: %w", err)
		}
		defer tx.Conn().Deallocate(context.Background(), setAccountStatementName)

		proto, ok := config.Consensus[genesis.Proto]
		if !ok {
			return fmt.Errorf("LoadGenesis() consensus version %s not found", genesis.Proto)
		}
		var ot basics.OverflowTracker
		var totals ledgercore.AccountTotals
		for ai, alloc := range genesis.Allocation {
			addr, err := basics.UnmarshalChecksumAddress(alloc.Address)
			if err != nil {
				return fmt.Errorf("LoadGenesis() decode address err: %w", err)
			}
			if len(alloc.State.AssetParams) > 0 || len(alloc.State.Assets) > 0 {
				return fmt.Errorf("LoadGenesis() genesis account[%d] has unhandled asset", ai)
			}
			accountData := ledgercore.ToAccountData(alloc.State)
			_, err = tx.Exec(
				context.Background(), setAccountStatementName,
				addr[:], alloc.State.MicroAlgos.Raw,
				encoding.EncodeTrimmedLcAccountData(encoding.TrimLcAccountData(accountData)), 0)
			if err != nil {
				return fmt.Errorf("LoadGenesis() error setting genesis account[%d], %w", ai, err)
			}

			totals.AddAccount(proto, accountData, &ot)
		}

		err = db.setMetastate(
			tx, schema.AccountTotals, string(encoding.EncodeAccountTotals(&totals)))
		if err != nil {
			return fmt.Errorf("LoadGenesis() err: %w", err)
		}

		importstate := types.ImportState{
			NextRoundToAccount: 0,
		}
		err = db.setImportState(tx, &importstate)
		if err != nil {
			return fmt.Errorf("LoadGenesis() err: %w", err)
		}

		return nil
	}
	err := db.txWithRetry(serializable, f)
	if err != nil {
		return fmt.Errorf("LoadGenesis() err: %w", err)
	}

	return nil
}

// Returns `idb.ErrorNotInitialized` if uninitialized.
// If `tx` is nil, use a normal query.
func (db *IndexerDb) getMetastate(ctx context.Context, tx pgx.Tx, key string) (string, error) {
	return pgutil.GetMetastate(ctx, db.db, tx, key)
}

// If `tx` is nil, use a normal query.
func (db *IndexerDb) setMetastate(tx pgx.Tx, key, jsonStrValue string) (err error) {
	return pgutil.SetMetastate(db.db, tx, key, jsonStrValue)
}

// Returns idb.ErrorNotInitialized if uninitialized.
// If `tx` is nil, use a normal query.
func (db *IndexerDb) getImportState(ctx context.Context, tx pgx.Tx) (types.ImportState, error) {
	importStateJSON, err := db.getMetastate(ctx, tx, schema.StateMetastateKey)
	if err == idb.ErrorNotInitialized {
		return types.ImportState{}, idb.ErrorNotInitialized
	}
	if err != nil {
		return types.ImportState{}, fmt.Errorf("unable to get import state err: %w", err)
	}

	state, err := encoding.DecodeImportState([]byte(importStateJSON))
	if err != nil {
		return types.ImportState{},
			fmt.Errorf("unable to parse import state v: \"%s\" err: %w", importStateJSON, err)
	}

	return state, nil
}

// If `tx` is nil, use a normal query.
func (db *IndexerDb) setImportState(tx pgx.Tx, state *types.ImportState) error {
	return db.setMetastate(
		tx, schema.StateMetastateKey, string(encoding.EncodeImportState(state)))
}

// Returns idb.ErrorNotInitialized if uninitialized.
// If `tx` is nil, use a normal query.
func (db *IndexerDb) getNetworkState(ctx context.Context, tx pgx.Tx) (types.NetworkState, error) {
	networkStateJSON, err := db.getMetastate(ctx, tx, schema.NetworkMetaStateKey)
	if err == idb.ErrorNotInitialized {
		return types.NetworkState{}, idb.ErrorNotInitialized
	}
	if err != nil {
		return types.NetworkState{}, fmt.Errorf("unable to get network state err: %w", err)
	}

	state, err := encoding.DecodeNetworkState([]byte(networkStateJSON))
	if err != nil {
		return types.NetworkState{},
			fmt.Errorf("unable to parse network state v: \"%s\" err: %w", networkStateJSON, err)
	}

	return state, nil
}

// If `tx` is nil, use a normal query.
func (db *IndexerDb) setNetworkState(tx pgx.Tx, state *types.NetworkState) error {
	return db.setMetastate(
		tx, schema.NetworkMetaStateKey, string(encoding.EncodeNetworkState(state)))
}

// Returns ErrorNotInitialized if genesis is not loaded.
// If `tx` is nil, use a normal query.
func (db *IndexerDb) getNextRoundToAccount(ctx context.Context, tx pgx.Tx) (uint64, error) {
	state, err := db.getImportState(ctx, tx)
	if err == idb.ErrorNotInitialized {
		return 0, err
	}
	if err != nil {
		return 0, fmt.Errorf("getNextRoundToAccount() err: %w", err)
	}

	return state.NextRoundToAccount, nil
}

// GetNextRoundToAccount is part of idb.IndexerDB
// Returns ErrorNotInitialized if genesis is not loaded.
func (db *IndexerDb) GetNextRoundToAccount() (uint64, error) {
	return db.getNextRoundToAccount(context.Background(), nil)
}

// Returns ErrorNotInitialized if genesis is not loaded.
// If `tx` is nil, use a normal query.
func (db *IndexerDb) getMaxRoundAccounted(ctx context.Context, tx pgx.Tx) (uint64, error) {
	round, err := db.getNextRoundToAccount(ctx, tx)
	if err != nil {
		return 0, err
	}

	if round > 0 {
		round--
	}
	return round, nil
}

// GetBlock is part of idb.IndexerDB
func (db *IndexerDb) GetBlock(ctx context.Context, round uint64, options idb.GetBlockOptions) (blockHeader bookkeeping.BlockHeader, transactions []idb.TxnRow, err error) {
	tx, err := db.db.BeginTx(ctx, readonlyRepeatableRead)
	if err != nil {
		return
	}
	defer tx.Rollback(ctx)
	row := tx.QueryRow(ctx, `SELECT header FROM block_header WHERE round = $1`, round)
	var blockheaderjson []byte
	err = row.Scan(&blockheaderjson)
	if err == pgx.ErrNoRows {
		err = idb.ErrorBlockNotFound
		return
	}
	if err != nil {
		return
	}
	blockHeader, err = encoding.DecodeBlockHeader(blockheaderjson)
	if err != nil {
		return
	}

	if options.Transactions {
		out := make(chan idb.TxnRow, 1)
		query, whereArgs, err := buildTransactionQuery(idb.TransactionFilter{Round: &round})
		if err != nil {
			err = fmt.Errorf("txn query err %v", err)
			out <- idb.TxnRow{Error: err}
			close(out)
			return bookkeeping.BlockHeader{}, nil, err
		}
		rows, err := tx.Query(ctx, query, whereArgs...)
		if err != nil {
			err = fmt.Errorf("txn query %#v err %v", query, err)
			return bookkeeping.BlockHeader{}, nil, err
		}

		// Unlike other spots, because we don't return a channel, we don't need
		// to worry about performing a rollback before closing the channel
		go func() {
			db.yieldTxnsThreadSimple(rows, out, nil, nil)
			close(out)
		}()

		results := make([]idb.TxnRow, 0)
		for txrow := range out {
			results = append(results, txrow)
		}
		transactions = results
	}

	return blockHeader, transactions, nil
}

func buildTransactionQuery(tf idb.TransactionFilter) (query string, whereArgs []interface{}, err error) {
	// TODO? There are some combinations of tf params that will
	// yield no results and we could catch that before asking the
	// database. A hopefully rare optimization.
	const maxWhereParts = 30
	whereParts := make([]string, 0, maxWhereParts)
	whereArgs = make([]interface{}, 0, maxWhereParts)
	joinParticipation := false
	partNumber := 1
	if tf.Address != nil {
		whereParts = append(whereParts, fmt.Sprintf("p.addr = $%d", partNumber))
		whereArgs = append(whereArgs, tf.Address)
		partNumber++
		if tf.AddressRole != 0 {
			addrBase64 := encoding.Base64(tf.Address)
			roleparts := make([]string, 0, 8)
			if tf.AddressRole&idb.AddressRoleSender != 0 {
				roleparts = append(roleparts, fmt.Sprintf("t.txn -> 'txn' ->> 'snd' = $%d", partNumber))
				whereArgs = append(whereArgs, addrBase64)
				partNumber++
			}
			if tf.AddressRole&idb.AddressRoleReceiver != 0 {
				roleparts = append(roleparts, fmt.Sprintf("t.txn -> 'txn' ->> 'rcv' = $%d", partNumber))
				whereArgs = append(whereArgs, addrBase64)
				partNumber++
			}
			if tf.AddressRole&idb.AddressRoleCloseRemainderTo != 0 {
				roleparts = append(roleparts, fmt.Sprintf("t.txn -> 'txn' ->> 'close' = $%d", partNumber))
				whereArgs = append(whereArgs, addrBase64)
				partNumber++
			}
			if tf.AddressRole&idb.AddressRoleAssetSender != 0 {
				roleparts = append(roleparts, fmt.Sprintf("t.txn -> 'txn' ->> 'asnd' = $%d", partNumber))
				whereArgs = append(whereArgs, addrBase64)
				partNumber++
			}
			if tf.AddressRole&idb.AddressRoleAssetReceiver != 0 {
				roleparts = append(roleparts, fmt.Sprintf("t.txn -> 'txn' ->> 'arcv' = $%d", partNumber))
				whereArgs = append(whereArgs, addrBase64)
				partNumber++
			}
			if tf.AddressRole&idb.AddressRoleAssetCloseTo != 0 {
				roleparts = append(roleparts, fmt.Sprintf("t.txn -> 'txn' ->> 'aclose' = $%d", partNumber))
				whereArgs = append(whereArgs, addrBase64)
				partNumber++
			}
			if tf.AddressRole&idb.AddressRoleFreeze != 0 {
				roleparts = append(roleparts, fmt.Sprintf("t.txn -> 'txn' ->> 'fadd' = $%d", partNumber))
				whereArgs = append(whereArgs, addrBase64)
				partNumber++
			}
			rolepart := strings.Join(roleparts, " OR ")
			whereParts = append(whereParts, "("+rolepart+")")
		}
		joinParticipation = true
	}
	if tf.MinRound != 0 {
		whereParts = append(whereParts, fmt.Sprintf("t.round >= $%d", partNumber))
		whereArgs = append(whereArgs, tf.MinRound)
		partNumber++
	}
	if tf.MaxRound != 0 {
		whereParts = append(whereParts, fmt.Sprintf("t.round <= $%d", partNumber))
		whereArgs = append(whereArgs, tf.MaxRound)
		partNumber++
	}
	if !tf.BeforeTime.IsZero() {
		whereParts = append(whereParts, fmt.Sprintf("h.realtime < $%d", partNumber))
		whereArgs = append(whereArgs, tf.BeforeTime)
		partNumber++
	}
	if !tf.AfterTime.IsZero() {
		whereParts = append(whereParts, fmt.Sprintf("h.realtime > $%d", partNumber))
		whereArgs = append(whereArgs, tf.AfterTime)
		partNumber++
	}
	if tf.AssetID != 0 || tf.ApplicationID != 0 {
		var creatableID uint64
		if tf.AssetID != 0 {
			creatableID = tf.AssetID
			if tf.ApplicationID != 0 {
				if tf.AssetID == tf.ApplicationID {
					// this is nonsense, but I'll allow it
				} else {
					return "", nil, fmt.Errorf("cannot search both assetid and appid")
				}
			}
		} else {
			creatableID = tf.ApplicationID
		}
		whereParts = append(whereParts, fmt.Sprintf("t.asset = $%d", partNumber))
		whereArgs = append(whereArgs, creatableID)
		partNumber++
	}
	if tf.AssetAmountGT != nil {
		whereParts = append(whereParts, fmt.Sprintf("(t.txn -> 'txn' -> 'aamt')::bigint > $%d", partNumber))
		whereArgs = append(whereArgs, *tf.AssetAmountGT)
		partNumber++
	}
	if tf.AssetAmountLT != nil {
		whereParts = append(whereParts, fmt.Sprintf("(t.txn -> 'txn' -> 'aamt')::bigint < $%d", partNumber))
		whereArgs = append(whereArgs, *tf.AssetAmountLT)
		partNumber++
	}
	if tf.TypeEnum != 0 {
		whereParts = append(whereParts, fmt.Sprintf("t.typeenum = $%d", partNumber))
		whereArgs = append(whereArgs, tf.TypeEnum)
		partNumber++
	}
	if len(tf.Txid) != 0 {
		whereParts = append(whereParts, fmt.Sprintf("t.txid = $%d", partNumber))
		whereArgs = append(whereArgs, tf.Txid)
		partNumber++
	}
	if tf.Round != nil {
		whereParts = append(whereParts, fmt.Sprintf("t.round = $%d", partNumber))
		whereArgs = append(whereArgs, *tf.Round)
		partNumber++
	}
	if tf.Offset != nil {
		whereParts = append(whereParts, fmt.Sprintf("t.intra = $%d", partNumber))
		whereArgs = append(whereArgs, *tf.Offset)
		partNumber++
	}
	if tf.OffsetLT != nil {
		whereParts = append(whereParts, fmt.Sprintf("t.intra < $%d", partNumber))
		whereArgs = append(whereArgs, *tf.OffsetLT)
		partNumber++
	}
	if tf.OffsetGT != nil {
		whereParts = append(whereParts, fmt.Sprintf("t.intra > $%d", partNumber))
		whereArgs = append(whereArgs, *tf.OffsetGT)
		partNumber++
	}
	if len(tf.SigType) != 0 {
		whereParts = append(whereParts, fmt.Sprintf("t.txn -> $%d IS NOT NULL", partNumber))
		whereArgs = append(whereArgs, tf.SigType)
		partNumber++
	}
	if len(tf.NotePrefix) > 0 {
		whereParts = append(whereParts, fmt.Sprintf("substring(decode(t.txn -> 'txn' ->> 'note', 'base64') from 1 for %d) = $%d", len(tf.NotePrefix), partNumber))
		whereArgs = append(whereArgs, tf.NotePrefix)
		partNumber++
	}
	if tf.AlgosGT != nil {
		whereParts = append(whereParts, fmt.Sprintf("(t.txn -> 'txn' -> 'amt')::bigint > $%d", partNumber))
		whereArgs = append(whereArgs, *tf.AlgosGT)
		partNumber++
	}
	if tf.AlgosLT != nil {
		whereParts = append(whereParts, fmt.Sprintf("(t.txn -> 'txn' -> 'amt')::bigint < $%d", partNumber))
		whereArgs = append(whereArgs, *tf.AlgosLT)
		partNumber++
	}
	if tf.EffectiveAmountGT != nil {
		whereParts = append(whereParts, fmt.Sprintf("((t.txn -> 'ca')::bigint + (t.txn -> 'txn' -> 'amt')::bigint) > $%d", partNumber))
		whereArgs = append(whereArgs, *tf.EffectiveAmountGT)
		partNumber++
	}
	if tf.EffectiveAmountLT != nil {
		whereParts = append(whereParts, fmt.Sprintf("((t.txn -> 'ca')::bigint + (t.txn -> 'txn' -> 'amt')::bigint) < $%d", partNumber))
		whereArgs = append(whereArgs, *tf.EffectiveAmountLT)
		partNumber++
	}
	if tf.RekeyTo != nil && (*tf.RekeyTo) {
		whereParts = append(whereParts, "(t.txn -> 'txn' -> 'rekey') IS NOT NULL")
	}

	// If returnInnerTxnOnly flag is false, then return the root transaction
	if !tf.ReturnInnerTxnOnly {
		query = "SELECT t.round, t.intra, t.txn, root.txn, t.extra, t.asset, h.realtime FROM txn t JOIN block_header h ON t.round = h.round"
	} else {
		query = "SELECT t.round, t.intra, t.txn, NULL, t.extra, t.asset, h.realtime FROM txn t JOIN block_header h ON t.round = h.round"
	}

	if joinParticipation {
		query += " JOIN txn_participation p ON t.round = p.round AND t.intra = p.intra"
	}

	// join in the root transaction if the returnInnerTxnOnly flag is false
	if !tf.ReturnInnerTxnOnly {
		query += " LEFT OUTER JOIN txn root ON t.round = root.round AND (t.extra->>'root-intra')::int = root.intra"
	}

	if len(whereParts) > 0 {
		whereStr := strings.Join(whereParts, " AND ")
		query += " WHERE " + whereStr
	}
	if joinParticipation {
		// this should match the index on txn_particpation
		query += " ORDER BY p.addr, p.round DESC, p.intra DESC"
	} else {
		// this should explicitly match the primary key on txn (round,intra)
		query += " ORDER BY t.round, t.intra"
	}
	if tf.Limit != 0 {
		query += fmt.Sprintf(" LIMIT %d", tf.Limit)
	}
	return
}

// This function blocks. `tx` must be non-nil.
func (db *IndexerDb) yieldTxns(ctx context.Context, tx pgx.Tx, tf idb.TransactionFilter, out chan<- idb.TxnRow) {
	if len(tf.NextToken) > 0 {
		db.txnsWithNext(ctx, tx, tf, out)
		return
	}

	query, whereArgs, err := buildTransactionQuery(tf)
	if err != nil {
		err = fmt.Errorf("txn query err %v", err)
		out <- idb.TxnRow{Error: err}
		return
	}

	rows, err := tx.Query(ctx, query, whereArgs...)
	if err != nil {
		err = fmt.Errorf("txn query %#v err %v", query, err)
		out <- idb.TxnRow{Error: err}
		return
	}

	db.yieldTxnsThreadSimple(rows, out, nil, nil)
}

// Transactions is part of idb.IndexerDB
func (db *IndexerDb) Transactions(ctx context.Context, tf idb.TransactionFilter) (<-chan idb.TxnRow, uint64) {
	out := make(chan idb.TxnRow, 1)

	tx, err := db.db.BeginTx(ctx, readonlyRepeatableRead)
	if err != nil {
		out <- idb.TxnRow{Error: err}
		close(out)
		return out, 0
	}

	round, err := db.getMaxRoundAccounted(ctx, tx)
	if err != nil {
		out <- idb.TxnRow{Error: err}
		close(out)
		if rerr := tx.Rollback(ctx); rerr != nil {
			db.log.Printf("rollback error: %s", rerr)
		}
		return out, round
	}

	go func() {
		db.yieldTxns(ctx, tx, tf, out)
		// Because we return a channel into a "callWithTimeout" function,
		// We need to make sure that rollback is called before close()
		// otherwise we can end up with a situation where "callWithTimeout"
		// will cancel our context, resulting in connection pool churn
		if rerr := tx.Rollback(ctx); rerr != nil {
			db.log.Printf("rollback error: %s", rerr)
		}
		close(out)
	}()

	return out, round
}

// This function blocks. `tx` must be non-nil.
func (db *IndexerDb) txnsWithNext(ctx context.Context, tx pgx.Tx, tf idb.TransactionFilter, out chan<- idb.TxnRow) {
	// TODO: Use txid to deduplicate next resultset at the query level?

	// Check for remainder of round from previous page.
	nextround, nextintra32, err := idb.DecodeTxnRowNext(tf.NextToken)
	nextintra := uint64(nextintra32)
	if err != nil {
		out <- idb.TxnRow{Error: err}
		return
	}
	origRound := tf.Round
	origOLT := tf.OffsetLT
	origOGT := tf.OffsetGT
	if tf.Address != nil {
		// (round,intra) descending into the past
		if nextround == 0 && nextintra == 0 {
			return
		}
		tf.Round = &nextround
		tf.OffsetLT = &nextintra
	} else {
		// (round,intra) ascending into the future
		tf.Round = &nextround
		tf.OffsetGT = &nextintra
	}
	query, whereArgs, err := buildTransactionQuery(tf)
	if err != nil {
		err = fmt.Errorf("txn query err %v", err)
		out <- idb.TxnRow{Error: err}
		return
	}
	rows, err := tx.Query(ctx, query, whereArgs...)
	if err != nil {
		err = fmt.Errorf("txn query %#v err %v", query, err)
		out <- idb.TxnRow{Error: err}
		return
	}

	count := 0
	db.yieldTxnsThreadSimple(rows, out, &count, &err)
	if err != nil {
		return
	}

	// If we haven't reached the limit, restore the original filter and
	// re-run the original search with new Min/Max round and reduced limit.
	if uint64(count) >= tf.Limit {
		return
	}
	tf.Limit -= uint64(count)
	select {
	case <-ctx.Done():
		return
	default:
	}
	tf.Round = origRound
	if tf.Address != nil {
		// (round,intra) descending into the past
		tf.OffsetLT = origOLT

		if nextround <= 1 {
			// NO second query
			return
		}

		tf.MaxRound = nextround - 1
	} else {
		// (round,intra) ascending into the future
		tf.OffsetGT = origOGT
		tf.MinRound = nextround + 1
	}
	query, whereArgs, err = buildTransactionQuery(tf)
	if err != nil {
		err = fmt.Errorf("txn query err %v", err)
		out <- idb.TxnRow{Error: err}
		return
	}
	rows, err = tx.Query(ctx, query, whereArgs...)
	if err != nil {
		err = fmt.Errorf("txn query %#v err %v", query, err)
		out <- idb.TxnRow{Error: err}
		return
	}
	db.yieldTxnsThreadSimple(rows, out, nil, nil)
}

func (db *IndexerDb) yieldTxnsThreadSimple(rows pgx.Rows, results chan<- idb.TxnRow, countp *int, errp *error) {
	defer rows.Close()

	count := 0
	for rows.Next() {
		var round uint64
		var asset uint64
		var intra int
		var txn []byte
		var roottxn []byte
		var extra []byte
		var roundtime time.Time
		err := rows.Scan(&round, &intra, &txn, &roottxn, &extra, &asset, &roundtime)
		var row idb.TxnRow
		if err != nil {
			row.Error = err
		} else {
			row.Round = round
			row.Intra = intra
			if roottxn != nil {
				// Inner transaction.
				row.RootTxn = new(transactions.SignedTxnWithAD)
				*row.RootTxn, err = encoding.DecodeSignedTxnWithAD(roottxn)
				if err != nil {
					err = fmt.Errorf("error decoding roottxn, err: %w", err)
					row.Error = err
				}
			} else {
				// Root transaction.
				row.Txn = new(transactions.SignedTxnWithAD)
				*row.Txn, err = encoding.DecodeSignedTxnWithAD(txn)
				if err != nil {
					err = fmt.Errorf("error decoding txn, err: %w", err)
					row.Error = err
				}
			}

			row.RoundTime = roundtime
			row.AssetID = asset
			if len(extra) > 0 {
				row.Extra, err = encoding.DecodeTxnExtra(extra)
				if err != nil {
					err = fmt.Errorf("%d:%d decode txn extra, %v", row.Round, row.Intra, err)
					row.Error = err
				}
			}
		}
		results <- row
		if row.Error != nil {
			if errp != nil {
				*errp = err
			}
			goto finish
		}
		count++
	}
	if err := rows.Err(); err != nil {
		results <- idb.TxnRow{Error: err}
		if errp != nil {
			*errp = err
		}
	}
finish:
	if countp != nil {
		*countp = count
	}
}

var statusStrings = []string{"Offline", "Online", "NotParticipating"}

const offlineStatusIdx = 0

func tealValueToModel(tv basics.TealValue) models.TealValue {
	switch tv.Type {
	case basics.TealUintType:
		return models.TealValue{
			Uint: tv.Uint,
			Type: uint64(tv.Type),
		}
	case basics.TealBytesType:
		return models.TealValue{
			Bytes: encoding.Base64([]byte(tv.Bytes)),
			Type:  uint64(tv.Type),
		}
	}
	return models.TealValue{}
}

func tealKeyValueToModel(tkv basics.TealKeyValue) *models.TealKeyValueStore {
	if len(tkv) == 0 {
		return nil
	}
	var out models.TealKeyValueStore = make([]models.TealKeyValue, len(tkv))
	pos := 0
	for key, tv := range tkv {
		out[pos].Key = encoding.Base64([]byte(key))
		out[pos].Value = tealValueToModel(tv)
		pos++
	}
	return &out
}

func (db *IndexerDb) yieldAccountsThread(req *getAccountsRequest) {
	count := uint64(0)
	defer func() {
		req.rows.Close()

		end := time.Now()
		dt := end.Sub(req.start)
		if dt > (1 * time.Second) {
			db.log.Warnf("long query %fs: %s", dt.Seconds(), req.query)
		}
	}()
	for req.rows.Next() {
		var addr []byte
		var microalgos uint64
		var rewardstotal uint64
		var createdat sql.NullInt64
		var closedat sql.NullInt64
		var deleted sql.NullBool
		var rewardsbase uint64
		var keytype *string
		var accountDataJSONStr []byte

		// below are bytes of json serialization

		// holding* are a triplet of lists that should merge together
		var holdingAssetids []byte
		var holdingAmount []byte
		var holdingFrozen []byte
		var holdingCreatedBytes []byte
		var holdingClosedBytes []byte
		var holdingDeletedBytes []byte

		// assetParams* are a pair of lists that should merge together
		var assetParamsIds []byte
		var assetParamsStr []byte
		var assetParamsCreatedBytes []byte
		var assetParamsClosedBytes []byte
		var assetParamsDeletedBytes []byte

		// appParam* are a pair of lists that should merge together
		var appParamIndexes []byte // [appId, ...]
		var appParams []byte       // [{AppParams}, ...]
		var appCreatedBytes []byte
		var appClosedBytes []byte
		var appDeletedBytes []byte

		// localState* are a pair of lists that should merge together
		var localStateAppIds []byte // [appId, ...]
		var localStates []byte      // [{local state}, ...]
		var localStateCreatedBytes []byte
		var localStateClosedBytes []byte
		var localStateDeletedBytes []byte

		// build list of columns to scan using include options like buildAccountQuery
		cols := []interface{}{&addr, &microalgos, &rewardstotal, &createdat, &closedat, &deleted, &rewardsbase, &keytype, &accountDataJSONStr}
		if req.opts.IncludeAssetHoldings {
			cols = append(cols, &holdingAssetids, &holdingAmount, &holdingFrozen, &holdingCreatedBytes, &holdingClosedBytes, &holdingDeletedBytes)
		}
		if req.opts.IncludeAssetParams {
			cols = append(cols, &assetParamsIds, &assetParamsStr, &assetParamsCreatedBytes, &assetParamsClosedBytes, &assetParamsDeletedBytes)
		}
		if req.opts.IncludeAppParams {
			cols = append(cols, &appParamIndexes, &appParams, &appCreatedBytes, &appClosedBytes, &appDeletedBytes)
		}
		if req.opts.IncludeAppLocalState {
			cols = append(cols, &localStateAppIds, &localStates, &localStateCreatedBytes, &localStateClosedBytes, &localStateDeletedBytes)
		}

		err := req.rows.Scan(cols...)
		if err != nil {
			err = fmt.Errorf("account scan err %v", err)
			req.out <- idb.AccountRow{Error: err}
			break
		}

		var account models.Account
		var aaddr basics.Address
		copy(aaddr[:], addr)
		account.Address = aaddr.String()
		account.Round = uint64(req.blockheader.Round)
		account.AmountWithoutPendingRewards = microalgos
		account.Rewards = rewardstotal
		account.CreatedAtRound = nullableInt64Ptr(createdat)
		account.ClosedAtRound = nullableInt64Ptr(closedat)
		account.Deleted = nullableBoolPtr(deleted)
		account.RewardBase = new(uint64)
		*account.RewardBase = rewardsbase
		// default to Offline in there have been no keyreg transactions.
		account.Status = statusStrings[offlineStatusIdx]
		if keytype != nil && *keytype != "" {
			account.SigType = keytype
		}

		{
			var ad ledgercore.AccountData
			ad, err = encoding.DecodeTrimmedLcAccountData(accountDataJSONStr)
			if err != nil {
				err = fmt.Errorf("account decode err (%s) %v", accountDataJSONStr, err)
				req.out <- idb.AccountRow{Error: err}
				break
			}
			account.Status = statusStrings[ad.Status]
			hasSel := !allZero(ad.SelectionID[:])
			hasVote := !allZero(ad.VoteID[:])
			hasStateProofkey := !allZero(ad.StateProofID[:])

			if hasSel || hasVote || hasStateProofkey {
				part := new(models.AccountParticipation)
				if hasSel {
					part.SelectionParticipationKey = ad.SelectionID[:]
				}
				if hasVote {
					part.VoteParticipationKey = ad.VoteID[:]
				}
				if hasStateProofkey {
					part.StateProofKey = byteSlicePtr(ad.StateProofID[:])
				}
				part.VoteFirstValid = uint64(ad.VoteFirstValid)
				part.VoteLastValid = uint64(ad.VoteLastValid)
				part.VoteKeyDilution = ad.VoteKeyDilution
				account.Participation = part
			}

			if !ad.AuthAddr.IsZero() {
				var spendingkey basics.Address
				copy(spendingkey[:], ad.AuthAddr[:])
				account.AuthAddr = stringPtr(spendingkey.String())
			}

			{
				totalSchema := models.ApplicationStateSchema{
					NumByteSlice: ad.TotalAppSchema.NumByteSlice,
					NumUint:      ad.TotalAppSchema.NumUint,
				}
				if totalSchema != (models.ApplicationStateSchema{}) {
					account.AppsTotalSchema = &totalSchema
				}
			}
			if ad.TotalExtraAppPages != 0 {
				account.AppsTotalExtraPages = uint64Ptr(uint64(ad.TotalExtraAppPages))
			}

			account.TotalAppsOptedIn = ad.TotalAppLocalStates
			account.TotalCreatedApps = ad.TotalAppParams
			account.TotalAssetsOptedIn = ad.TotalAssets
			account.TotalCreatedAssets = ad.TotalAssetParams
		}

		if account.Status == "NotParticipating" {
			account.PendingRewards = 0
		} else {
			// TODO: pending rewards calculation doesn't belong in database layer (this is just the most covenient place which has all the data)
			proto, ok := config.Consensus[req.blockheader.CurrentProtocol]
			if !ok {
				err = fmt.Errorf("get protocol err (%s)", req.blockheader.CurrentProtocol)
				req.out <- idb.AccountRow{Error: err}
				break
			}
			rewardsUnits := uint64(0)
			if proto.RewardUnit != 0 {
				rewardsUnits = microalgos / proto.RewardUnit
			}
			rewardsDelta := req.blockheader.RewardsLevel - rewardsbase
			account.PendingRewards = rewardsUnits * rewardsDelta
		}
		account.Amount = microalgos + account.PendingRewards
		// not implemented: account.Rewards sum of all rewards ever

		const nullarraystr = "[null]"

		if len(holdingAssetids) > 0 && string(holdingAssetids) != nullarraystr {
			var haids []uint64
			err = encoding.DecodeJSON(holdingAssetids, &haids)
			if err != nil {
				err = fmt.Errorf("parsing json holding asset ids err %v", err)
				req.out <- idb.AccountRow{Error: err}
				break
			}
			var hamounts []uint64
			err = encoding.DecodeJSON(holdingAmount, &hamounts)
			if err != nil {
				err = fmt.Errorf("parsing json holding amounts err %v", err)
				req.out <- idb.AccountRow{Error: err}
				break
			}
			var hfrozen []bool
			err = encoding.DecodeJSON(holdingFrozen, &hfrozen)
			if err != nil {
				err = fmt.Errorf("parsing json holding frozen err %v", err)
				req.out <- idb.AccountRow{Error: err}
				break
			}
			var holdingCreated []*uint64
			err = encoding.DecodeJSON(holdingCreatedBytes, &holdingCreated)
			if err != nil {
				err = fmt.Errorf("parsing json holding created ids, %v", err)
				req.out <- idb.AccountRow{Error: err}
				break
			}
			var holdingClosed []*uint64
			err = encoding.DecodeJSON(holdingClosedBytes, &holdingClosed)
			if err != nil {
				err = fmt.Errorf("parsing json holding closed ids, %v", err)
				req.out <- idb.AccountRow{Error: err}
				break
			}
			var holdingDeleted []*bool
			err = encoding.DecodeJSON(holdingDeletedBytes, &holdingDeleted)
			if err != nil {
				err = fmt.Errorf("parsing json holding deleted ids, %v", err)
				req.out <- idb.AccountRow{Error: err}
				break
			}

			if len(hamounts) != len(haids) || len(hfrozen) != len(haids) || len(holdingCreated) != len(haids) || len(holdingClosed) != len(haids) || len(holdingDeleted) != len(haids) {
				err = fmt.Errorf("account asset holding unpacking, all should be %d:  %d amounts, %d frozen, %d created, %d closed, %d deleted",
					len(haids), len(hamounts), len(hfrozen), len(holdingCreated), len(holdingClosed), len(holdingDeleted))
				req.out <- idb.AccountRow{Error: err}
				break
			}

			av := make([]models.AssetHolding, 0, len(haids))
			for i, assetid := range haids {
				// SQL can result in cross-product duplication when account has both asset holdings and assets created, de-dup here
				dup := false
				for _, xaid := range haids[:i] {
					if assetid == xaid {
						dup = true
						break
					}
				}
				if dup {
					continue
				}
				tah := models.AssetHolding{
					Amount:          hamounts[i],
					IsFrozen:        hfrozen[i],
					AssetId:         assetid,
					OptedOutAtRound: holdingClosed[i],
					OptedInAtRound:  holdingCreated[i],
					Deleted:         holdingDeleted[i],
				}
				av = append(av, tah)
			}
			account.Assets = new([]models.AssetHolding)
			*account.Assets = av
		}
		if len(assetParamsIds) > 0 && string(assetParamsIds) != nullarraystr {
			var assetids []uint64
			err = encoding.DecodeJSON(assetParamsIds, &assetids)
			if err != nil {
				err = fmt.Errorf("parsing json asset param ids, %v", err)
				req.out <- idb.AccountRow{Error: err}
				break
			}
			assetParams, err := encoding.DecodeAssetParamsArray(assetParamsStr)
			if err != nil {
				err = fmt.Errorf("parsing json asset param string, %v", err)
				req.out <- idb.AccountRow{Error: err}
				break
			}
			var assetCreated []*uint64
			err = encoding.DecodeJSON(assetParamsCreatedBytes, &assetCreated)
			if err != nil {
				err = fmt.Errorf("parsing json asset created ids, %v", err)
				req.out <- idb.AccountRow{Error: err}
				break
			}
			var assetClosed []*uint64
			err = encoding.DecodeJSON(assetParamsClosedBytes, &assetClosed)
			if err != nil {
				err = fmt.Errorf("parsing json asset closed ids, %v", err)
				req.out <- idb.AccountRow{Error: err}
				break
			}
			var assetDeleted []*bool
			err = encoding.DecodeJSON(assetParamsDeletedBytes, &assetDeleted)
			if err != nil {
				err = fmt.Errorf("parsing json asset deleted ids, %v", err)
				req.out <- idb.AccountRow{Error: err}
				break
			}

			if len(assetParams) != len(assetids) || len(assetCreated) != len(assetids) || len(assetClosed) != len(assetids) || len(assetDeleted) != len(assetids) {
				err = fmt.Errorf("account asset unpacking, all should be %d:  %d assetids, %d created, %d closed, %d deleted",
					len(assetParams), len(assetids), len(assetCreated), len(assetClosed), len(assetDeleted))
				req.out <- idb.AccountRow{Error: err}
				break
			}

			cal := make([]models.Asset, 0, len(assetids))
			for i, assetid := range assetids {
				// SQL can result in cross-product duplication when account has both asset holdings and assets created, de-dup here
				dup := false
				for _, xaid := range assetids[:i] {
					if assetid == xaid {
						dup = true
						break
					}
				}
				if dup {
					continue
				}
				ap := assetParams[i]

				tma := models.Asset{
					Index:            assetid,
					CreatedAtRound:   assetCreated[i],
					DestroyedAtRound: assetClosed[i],
					Deleted:          assetDeleted[i],
					Params: models.AssetParams{
						Creator:       account.Address,
						Total:         ap.Total,
						Decimals:      uint64(ap.Decimals),
						DefaultFrozen: boolPtr(ap.DefaultFrozen),
						UnitName:      stringPtr(util.PrintableUTF8OrEmpty(ap.UnitName)),
						UnitNameB64:   byteSlicePtr([]byte(ap.UnitName)),
						Name:          stringPtr(util.PrintableUTF8OrEmpty(ap.AssetName)),
						NameB64:       byteSlicePtr([]byte(ap.AssetName)),
						Url:           stringPtr(util.PrintableUTF8OrEmpty(ap.URL)),
						UrlB64:        byteSlicePtr([]byte(ap.URL)),
						MetadataHash:  byteSliceOmitZeroPtr(ap.MetadataHash[:]),
						Manager:       addrStr(ap.Manager),
						Reserve:       addrStr(ap.Reserve),
						Freeze:        addrStr(ap.Freeze),
						Clawback:      addrStr(ap.Clawback),
					},
				}
				cal = append(cal, tma)
			}
			account.CreatedAssets = new([]models.Asset)
			*account.CreatedAssets = cal
		}

		if len(appParamIndexes) > 0 {
			// apps owned by this account
			var appIds []uint64
			err = encoding.DecodeJSON(appParamIndexes, &appIds)
			if err != nil {
				err = fmt.Errorf("parsing json appids, %v", err)
				req.out <- idb.AccountRow{Error: err}
				break
			}
			var appCreated []*uint64
			err = encoding.DecodeJSON(appCreatedBytes, &appCreated)
			if err != nil {
				err = fmt.Errorf("parsing json app created ids, %v", err)
				req.out <- idb.AccountRow{Error: err}
				break
			}
			var appClosed []*uint64
			err = encoding.DecodeJSON(appClosedBytes, &appClosed)
			if err != nil {
				err = fmt.Errorf("parsing json app closed ids, %v", err)
				req.out <- idb.AccountRow{Error: err}
				break
			}
			var appDeleted []*bool
			err = encoding.DecodeJSON(appDeletedBytes, &appDeleted)
			if err != nil {
				err = fmt.Errorf("parsing json app deleted flags, %v", err)
				req.out <- idb.AccountRow{Error: err}
				break
			}

			apps, err := encoding.DecodeAppParamsArray(appParams)
			if err != nil {
				err = fmt.Errorf("parsing json appparams, %v", err)
				req.out <- idb.AccountRow{Error: err}
				break
			}
			if len(appIds) != len(apps) || len(appClosed) != len(apps) || len(appCreated) != len(apps) || len(appDeleted) != len(apps) {
				err = fmt.Errorf("account app unpacking, all should be %d:  %d appids, %d appClosed, %d appCreated, %d appDeleted", len(apps), len(appIds), len(appClosed), len(appCreated), len(appDeleted))
				req.out <- idb.AccountRow{Error: err}
				break
			}

			aout := make([]models.Application, len(appIds))
			outpos := 0
			for i, appid := range appIds {
				aout[outpos].Id = appid
				aout[outpos].CreatedAtRound = appCreated[i]
				aout[outpos].DeletedAtRound = appClosed[i]
				aout[outpos].Deleted = appDeleted[i]
				aout[outpos].Params.Creator = &account.Address

				// If these are both nil the app was probably deleted, leave out params
				// some "required" fields will be left in the results.
				if apps[i].ApprovalProgram != nil || apps[i].ClearStateProgram != nil {
					aout[outpos].Params.ApprovalProgram = apps[i].ApprovalProgram
					aout[outpos].Params.ClearStateProgram = apps[i].ClearStateProgram
					aout[outpos].Params.GlobalState = tealKeyValueToModel(apps[i].GlobalState)
					aout[outpos].Params.GlobalStateSchema = &models.ApplicationStateSchema{
						NumByteSlice: apps[i].GlobalStateSchema.NumByteSlice,
						NumUint:      apps[i].GlobalStateSchema.NumUint,
					}
					aout[outpos].Params.LocalStateSchema = &models.ApplicationStateSchema{
						NumByteSlice: apps[i].LocalStateSchema.NumByteSlice,
						NumUint:      apps[i].LocalStateSchema.NumUint,
					}
					if apps[i].ExtraProgramPages > 0 {
						epp := uint64(apps[i].ExtraProgramPages)
						aout[outpos].Params.ExtraProgramPages = &epp
					}
				}

				outpos++
			}
			if outpos != len(aout) {
				aout = aout[:outpos]
			}
			account.CreatedApps = &aout
		}

		if len(localStateAppIds) > 0 {
			var appIds []uint64
			err = encoding.DecodeJSON(localStateAppIds, &appIds)
			if err != nil {
				err = fmt.Errorf("parsing json local appids, %v", err)
				req.out <- idb.AccountRow{Error: err}
				break
			}
			var appCreated []*uint64
			err = encoding.DecodeJSON(localStateCreatedBytes, &appCreated)
			if err != nil {
				err = fmt.Errorf("parsing json ls created ids, %v", err)
				req.out <- idb.AccountRow{Error: err}
				break
			}
			var appClosed []*uint64
			err = encoding.DecodeJSON(localStateClosedBytes, &appClosed)
			if err != nil {
				err = fmt.Errorf("parsing json ls closed ids, %v", err)
				req.out <- idb.AccountRow{Error: err}
				break
			}
			var appDeleted []*bool
			err = encoding.DecodeJSON(localStateDeletedBytes, &appDeleted)
			if err != nil {
				err = fmt.Errorf("parsing json ls closed ids, %v", err)
				req.out <- idb.AccountRow{Error: err}
				break
			}
			ls, err := encoding.DecodeAppLocalStateArray(localStates)
			if err != nil {
				err = fmt.Errorf("parsing json local states, %v", err)
				req.out <- idb.AccountRow{Error: err}
				break
			}
			if len(appIds) != len(ls) || len(appClosed) != len(ls) || len(appCreated) != len(ls) || len(appDeleted) != len(ls) {
				err = fmt.Errorf("account app unpacking, all should be %d:  %d appids, %d appClosed, %d appCreated, %d appDeleted", len(ls), len(appIds), len(appClosed), len(appCreated), len(appDeleted))
				req.out <- idb.AccountRow{Error: err}
				break
			}

			aout := make([]models.ApplicationLocalState, len(ls))
			for i, appid := range appIds {
				aout[i].Id = appid
				aout[i].OptedInAtRound = appCreated[i]
				aout[i].ClosedOutAtRound = appClosed[i]
				aout[i].Deleted = appDeleted[i]
				aout[i].Schema = models.ApplicationStateSchema{
					NumByteSlice: ls[i].Schema.NumByteSlice,
					NumUint:      ls[i].Schema.NumUint,
				}
				aout[i].KeyValue = tealKeyValueToModel(ls[i].KeyValue)
			}
			account.AppsLocalState = &aout
		}

		req.out <- idb.AccountRow{Account: account}
		count++
		if req.opts.Limit != 0 && count >= req.opts.Limit {
			return
		}
	}
	if err := req.rows.Err(); err != nil {
		err = fmt.Errorf("error reading rows: %v", err)
		req.out <- idb.AccountRow{Error: err}
	}
}

func nullableInt64Ptr(x sql.NullInt64) *uint64 {
	if !x.Valid {
		return nil
	}
	return uint64Ptr(uint64(x.Int64))
}

func nullableBoolPtr(x sql.NullBool) *bool {
	if !x.Valid {
		return nil
	}
	return &x.Bool
}

func uintOrDefault(x *uint64) uint64 {
	if x != nil {
		return *x
	}
	return 0
}

func uint64Ptr(x uint64) *uint64 {
	out := new(uint64)
	*out = x
	return out
}

func boolPtr(x bool) *bool {
	out := new(bool)
	*out = x
	return out
}

func stringPtr(x string) *string {
	if len(x) == 0 {
		return nil
	}
	out := new(string)
	*out = x
	return out
}

func byteSlicePtr(x []byte) *[]byte {
	if len(x) == 0 {
		return nil
	}

	xx := make([]byte, len(x))
	copy(xx, x)
	return &xx
}

func byteSliceOmitZeroPtr(x []byte) *[]byte {
	allzero := true
	for _, b := range x {
		if b != 0 {
			allzero = false
			break
		}
	}
	if allzero {
		return nil
	}

	xx := make([]byte, len(x))
	copy(xx, x)
	return &xx
}

func allZero(x []byte) bool {
	for _, v := range x {
		if v != 0 {
			return false
		}
	}
	return true
}

func addrStr(addr basics.Address) *string {
	if addr.IsZero() {
		return nil
	}
	out := new(string)
	*out = addr.String()
	return out
}

type getAccountsRequest struct {
	opts        idb.AccountQueryOptions
	blockheader bookkeeping.BlockHeader
	query       string
	rows        pgx.Rows
	out         chan idb.AccountRow
	start       time.Time
}

// GetAccounts is part of idb.IndexerDB
func (db *IndexerDb) GetAccounts(ctx context.Context, opts idb.AccountQueryOptions) (<-chan idb.AccountRow, uint64) {
	out := make(chan idb.AccountRow, 1)

	if opts.HasAssetID == 0 && (opts.AssetGT != nil || opts.AssetLT != nil) {
		err := fmt.Errorf("AssetGT=%d, AssetLT=%d, but HasAssetID=%d", uintOrDefault(opts.AssetGT), uintOrDefault(opts.AssetLT), opts.HasAssetID)
		out <- idb.AccountRow{Error: err}
		close(out)
		return out, 0
	}

	// Begin transaction so we get everything at one consistent point in time and round of accounting.
	tx, err := db.db.BeginTx(ctx, readonlyRepeatableRead)
	if err != nil {
		err = fmt.Errorf("account tx err %v", err)
		out <- idb.AccountRow{Error: err}
		close(out)
		return out, 0
	}

	// Get round number through which accounting has been updated
	round, err := db.getMaxRoundAccounted(ctx, tx)
	if err != nil {
		err = fmt.Errorf("account round err %v", err)
		out <- idb.AccountRow{Error: err}
		close(out)
		if rerr := tx.Rollback(ctx); rerr != nil {
			db.log.Printf("rollback error: %s", rerr)
		}
		return out, round
	}

	// Get block header for that round so we know protocol and rewards info
	row := tx.QueryRow(ctx, `SELECT header FROM block_header WHERE round = $1`, round)
	var headerjson []byte
	err = row.Scan(&headerjson)
	if err != nil {
		err = fmt.Errorf("account round header %d err %v", round, err)
		out <- idb.AccountRow{Error: err}
		close(out)
		if rerr := tx.Rollback(ctx); rerr != nil {
			db.log.Printf("rollback error: %s", rerr)
		}
		return out, round
	}
	blockheader, err := encoding.DecodeBlockHeader(headerjson)
	if err != nil {
		err = fmt.Errorf("account round header %d err %v", round, err)
		out <- idb.AccountRow{Error: err}
		close(out)
		if rerr := tx.Rollback(ctx); rerr != nil {
			db.log.Printf("rollback error: %s", rerr)
		}
		return out, round
	}

	// Enforce max combined # of app & asset resources per account limit, if set
	if opts.MaxResources != 0 {
		err = db.checkAccountResourceLimit(ctx, tx, opts)
		if err != nil {
			out <- idb.AccountRow{Error: err}
			close(out)
			if rerr := tx.Rollback(ctx); rerr != nil {
				db.log.Printf("rollback error: %s", rerr)
			}
			return out, round
		}
	}

	// Construct query for fetching accounts...
	query, whereArgs := db.buildAccountQuery(opts, false)
	req := &getAccountsRequest{
		opts:        opts,
		blockheader: blockheader,
		query:       query,
		out:         out,
		start:       time.Now(),
	}
	req.rows, err = tx.Query(ctx, query, whereArgs...)
	if err != nil {
		err = fmt.Errorf("account query %#v err %v", query, err)
		out <- idb.AccountRow{Error: err}
		close(out)
		if rerr := tx.Rollback(ctx); rerr != nil {
			db.log.Printf("rollback error: %s", rerr)
		}
		return out, round
	}
	go func() {
		db.yieldAccountsThread(req)
		// Because we return a channel into a "callWithTimeout" function,
		// We need to make sure that rollback is called before close()
		// otherwise we can end up with a situation where "callWithTimeout"
		// will cancel our context, resulting in connection pool churn
		if rerr := tx.Rollback(ctx); rerr != nil {
			db.log.Printf("rollback error: %s", rerr)
		}
		close(req.out)
	}()
	return out, round
}

func (db *IndexerDb) checkAccountResourceLimit(ctx context.Context, tx pgx.Tx, opts idb.AccountQueryOptions) error {
	// skip check if no resources are requested
	if !opts.IncludeAssetHoldings && !opts.IncludeAssetParams && !opts.IncludeAppLocalState && !opts.IncludeAppParams {
		return nil
	}

	// make a copy of the filters requested
	o := opts
	var countOnly bool

	if opts.IncludeDeleted {
		// if IncludeDeleted is set, need to construct a query (preserving filters) to count deleted values that would be returned from
		// asset, app, account_asset, account_app
		countOnly = true
	} else {
		// if IncludeDeleted is not set, query AccountData with no resources (preserving filters), to read ad.TotalX counts inside
		o.IncludeAssetHoldings = false
		o.IncludeAssetParams = false
		o.IncludeAppLocalState = false
		o.IncludeAppParams = false
	}

	query, whereArgs := db.buildAccountQuery(o, countOnly)
	rows, err := tx.Query(ctx, query, whereArgs...)
	if err != nil {
		return fmt.Errorf("account limit query %#v err %v", query, err)
	}
	defer rows.Close()
	for rows.Next() {
		var addr []byte
		var microalgos uint64
		var rewardstotal uint64
		var createdat sql.NullInt64
		var closedat sql.NullInt64
		var deleted sql.NullBool
		var rewardsbase uint64
		var keytype *string
		var accountDataJSONStr []byte
		var holdingCount, assetCount, appCount, lsCount sql.NullInt64
		cols := []interface{}{&addr, &microalgos, &rewardstotal, &createdat, &closedat, &deleted, &rewardsbase, &keytype, &accountDataJSONStr}
		if countOnly {
			if o.IncludeAssetHoldings {
				cols = append(cols, &holdingCount)
			}
			if o.IncludeAssetParams {
				cols = append(cols, &assetCount)
			}
			if o.IncludeAppParams {
				cols = append(cols, &appCount)
			}
			if o.IncludeAppLocalState {
				cols = append(cols, &lsCount)
			}
		}
		err := rows.Scan(cols...)
		if err != nil {
			return fmt.Errorf("account limit scan err %v", err)
		}

		var ad ledgercore.AccountData
		ad, err = encoding.DecodeTrimmedLcAccountData(accountDataJSONStr)
		if err != nil {
			return fmt.Errorf("account limit decode err (%s) %v", accountDataJSONStr, err)
		}

		// check limit against filters (only count what would be returned)
		var resultCount, totalAssets, totalAssetParams, totalAppLocalStates, totalAppParams uint64
		if countOnly {
			totalAssets = uint64(holdingCount.Int64)
			totalAssetParams = uint64(assetCount.Int64)
			totalAppLocalStates = uint64(lsCount.Int64)
			totalAppParams = uint64(appCount.Int64)
		} else {
			totalAssets = ad.TotalAssets
			totalAssetParams = ad.TotalAssetParams
			totalAppLocalStates = ad.TotalAppLocalStates
			totalAppParams = ad.TotalAppParams
		}
		if opts.IncludeAssetHoldings {
			resultCount += totalAssets
		}
		if opts.IncludeAssetParams {
			resultCount += totalAssetParams
		}
		if opts.IncludeAppLocalState {
			resultCount += totalAppLocalStates
		}
		if opts.IncludeAppParams {
			resultCount += totalAppParams
		}
		if resultCount > opts.MaxResources {
			var aaddr basics.Address
			copy(aaddr[:], addr)
			return idb.MaxAPIResourcesPerAccountError{
				Address:             aaddr,
				TotalAppLocalStates: totalAppLocalStates,
				TotalAppParams:      totalAppParams,
				TotalAssets:         totalAssets,
				TotalAssetParams:    totalAssetParams,
			}
		}
	}
	return nil
}

func (db *IndexerDb) buildAccountQuery(opts idb.AccountQueryOptions, countOnly bool) (query string, whereArgs []interface{}) {
	// Construct query for fetching accounts...
	const maxWhereParts = 9
	whereParts := make([]string, 0, maxWhereParts)
	whereArgs = make([]interface{}, 0, maxWhereParts)
	partNumber := 1
	withClauses := make([]string, 0, maxWhereParts)
	// filter by has-asset or has-app
	if opts.HasAssetID != 0 {
		aq := fmt.Sprintf("SELECT addr FROM account_asset WHERE assetid = $%d", partNumber)
		whereArgs = append(whereArgs, opts.HasAssetID)
		partNumber++
		if opts.AssetGT != nil {
			aq += fmt.Sprintf(" AND amount > $%d", partNumber)
			whereArgs = append(whereArgs, *opts.AssetGT)
			partNumber++
		}
		if opts.AssetLT != nil {
			aq += fmt.Sprintf(" AND amount < $%d", partNumber)
			whereArgs = append(whereArgs, *opts.AssetLT)
			partNumber++
		}
		aq = "qasf AS (" + aq + ")"
		withClauses = append(withClauses, aq)
	}
	if opts.HasAppID != 0 {
		withClauses = append(withClauses, fmt.Sprintf("qapf AS (SELECT addr FROM account_app WHERE app = $%d)", partNumber))
		whereArgs = append(whereArgs, opts.HasAppID)
		partNumber++
	}
	// filters against main account table
	if len(opts.GreaterThanAddress) > 0 {
		whereParts = append(whereParts, fmt.Sprintf("a.addr > $%d", partNumber))
		whereArgs = append(whereArgs, opts.GreaterThanAddress)
		partNumber++
	}
	if len(opts.EqualToAddress) > 0 {
		whereParts = append(whereParts, fmt.Sprintf("a.addr = $%d", partNumber))
		whereArgs = append(whereArgs, opts.EqualToAddress)
		partNumber++
	}
	if opts.AlgosGreaterThan != nil {
		whereParts = append(whereParts, fmt.Sprintf("a.microalgos > $%d", partNumber))
		whereArgs = append(whereArgs, *opts.AlgosGreaterThan)
		partNumber++
	}
	if opts.AlgosLessThan != nil {
		whereParts = append(whereParts, fmt.Sprintf("a.microalgos < $%d", partNumber))
		whereArgs = append(whereArgs, *opts.AlgosLessThan)
		partNumber++
	}
	if !opts.IncludeDeleted {
		whereParts = append(whereParts, "NOT a.deleted")
	}
	if len(opts.EqualToAuthAddr) > 0 {
		whereParts = append(whereParts, fmt.Sprintf("a.account_data ->> 'spend' = $%d", partNumber))
		whereArgs = append(whereArgs, encoding.Base64(opts.EqualToAuthAddr))
		partNumber++
	}
	query = `SELECT a.addr, a.microalgos, a.rewards_total, a.created_at, a.closed_at, a.deleted, a.rewardsbase, a.keytype, a.account_data FROM account a`
	if opts.HasAssetID != 0 {
		// inner join requires match, filtering on presence of asset
		query += " JOIN qasf ON a.addr = qasf.addr"
	}
	if opts.HasAppID != 0 {
		// inner join requires match, filtering on presence of app
		query += " JOIN qapf ON a.addr = qapf.addr"
	}
	if len(whereParts) > 0 {
		whereStr := strings.Join(whereParts, " AND ")
		query += " WHERE " + whereStr
	}
	query += " ORDER BY a.addr ASC"
	if opts.Limit != 0 {
		query += fmt.Sprintf(" LIMIT %d", opts.Limit)
	}

	withClauses = append(withClauses, "qaccounts AS ("+query+")")
	query = "WITH " + strings.Join(withClauses, ", ")

	// build nested selects for querying app/asset data associated with an address
	if opts.IncludeAssetHoldings {
		var where, selectCols string
		if !opts.IncludeDeleted {
			where = ` WHERE NOT aa.deleted`
		}
		if countOnly {
			selectCols = `count(*) as holding_count`
		} else {
			selectCols = `json_agg(aa.assetid) as haid, json_agg(aa.amount) as hamt, json_agg(aa.frozen) as hf, json_agg(aa.created_at) as holding_created_at, json_agg(aa.closed_at) as holding_closed_at, json_agg(aa.deleted) as holding_deleted`
		}
		query += `, qaa AS (SELECT xa.addr, ` + selectCols + ` FROM account_asset aa JOIN qaccounts xa ON aa.addr = xa.addr` + where + ` GROUP BY 1)`
	}
	if opts.IncludeAssetParams {
		var where, selectCols string
		if !opts.IncludeDeleted {
			where = ` WHERE NOT ap.deleted`
		}
		if countOnly {
			selectCols = `count(*) as asset_count`
		} else {
			selectCols = `json_agg(ap.index) as paid, json_agg(ap.params) as pp, json_agg(ap.created_at) as asset_created_at, json_agg(ap.closed_at) as asset_closed_at, json_agg(ap.deleted) as asset_deleted`
		}
		query += `, qap AS (SELECT ya.addr, ` + selectCols + ` FROM asset ap JOIN qaccounts ya ON ap.creator_addr = ya.addr` + where + ` GROUP BY 1)`
	}
	if opts.IncludeAppParams {
		var where, selectCols string
		if !opts.IncludeDeleted {
			where = ` WHERE NOT app.deleted`
		}
		if countOnly {
			selectCols = `count(*) as app_count`
		} else {
			selectCols = `json_agg(app.index) as papps, json_agg(app.params) as ppa, json_agg(app.created_at) as app_created_at, json_agg(app.closed_at) as app_closed_at, json_agg(app.deleted) as app_deleted`
		}
		query += `, qapp AS (SELECT app.creator as addr, ` + selectCols + ` FROM app JOIN qaccounts ON qaccounts.addr = app.creator` + where + ` GROUP BY 1)`
	}
	if opts.IncludeAppLocalState {
		var where, selectCols string
		if !opts.IncludeDeleted {
			where = ` WHERE NOT la.deleted`
		}
		if countOnly {
			selectCols = `count(*) as ls_count`
		} else {
			selectCols = `json_agg(la.app) as lsapps, json_agg(la.localstate) as lsls, json_agg(la.created_at) as ls_created_at, json_agg(la.closed_at) as ls_closed_at, json_agg(la.deleted) as ls_deleted`
		}
		query += `, qls AS (SELECT la.addr, ` + selectCols + ` FROM account_app la JOIN qaccounts ON qaccounts.addr = la.addr` + where + ` GROUP BY 1)`
	}

	// query results
	query += ` SELECT za.addr, za.microalgos, za.rewards_total, za.created_at, za.closed_at, za.deleted, za.rewardsbase, za.keytype, za.account_data`
	if opts.IncludeAssetHoldings {
		if countOnly {
			query += `, qaa.holding_count`
		} else {
			query += `, qaa.haid, qaa.hamt, qaa.hf, qaa.holding_created_at, qaa.holding_closed_at, qaa.holding_deleted`
		}
	}
	if opts.IncludeAssetParams {
		if countOnly {
			query += `, qap.asset_count`
		} else {
			query += `, qap.paid, qap.pp, qap.asset_created_at, qap.asset_closed_at, qap.asset_deleted`
		}
	}
	if opts.IncludeAppParams {
		if countOnly {
			query += `, qapp.app_count`
		} else {
			query += `, qapp.papps, qapp.ppa, qapp.app_created_at, qapp.app_closed_at, qapp.app_deleted`
		}
	}
	if opts.IncludeAppLocalState {
		if countOnly {
			query += `, qls.ls_count`
		} else {
			query += `, qls.lsapps, qls.lsls, qls.ls_created_at, qls.ls_closed_at, qls.ls_deleted`
		}
	}
	query += ` FROM qaccounts za`

	// join everything together
	if opts.IncludeAssetHoldings {
		query += ` LEFT JOIN qaa ON za.addr = qaa.addr`
	}
	if opts.IncludeAssetParams {
		query += ` LEFT JOIN qap ON za.addr = qap.addr`
	}
	if opts.IncludeAppParams {
		query += ` LEFT JOIN qapp ON za.addr = qapp.addr`
	}
	if opts.IncludeAppLocalState {
		query += ` LEFT JOIN qls ON za.addr = qls.addr`
	}
	query += ` ORDER BY za.addr ASC;`
	return query, whereArgs
}

// Assets is part of idb.IndexerDB
func (db *IndexerDb) Assets(ctx context.Context, filter idb.AssetsQuery) (<-chan idb.AssetRow, uint64) {
	query := `SELECT index, creator_addr, params, created_at, closed_at, deleted FROM asset a`
	const maxWhereParts = 14
	whereParts := make([]string, 0, maxWhereParts)
	whereArgs := make([]interface{}, 0, maxWhereParts)
	partNumber := 1
	if filter.AssetID != 0 {
		whereParts = append(whereParts, fmt.Sprintf("a.index = $%d", partNumber))
		whereArgs = append(whereArgs, filter.AssetID)
		partNumber++
	}
	if filter.AssetIDGreaterThan != 0 {
		whereParts = append(whereParts, fmt.Sprintf("a.index > $%d", partNumber))
		whereArgs = append(whereArgs, filter.AssetIDGreaterThan)
		partNumber++
	}
	if filter.Creator != nil {
		whereParts = append(whereParts, fmt.Sprintf("a.creator_addr = $%d", partNumber))
		whereArgs = append(whereArgs, filter.Creator)
		partNumber++
	}
	if filter.Name != "" {
		whereParts = append(whereParts, fmt.Sprintf("a.params ->> 'an' ILIKE $%d", partNumber))
		whereArgs = append(whereArgs, "%"+filter.Name+"%")
		partNumber++
	}
	if filter.Unit != "" {
		whereParts = append(whereParts, fmt.Sprintf("a.params ->> 'un' ILIKE $%d", partNumber))
		whereArgs = append(whereArgs, "%"+filter.Unit+"%")
		partNumber++
	}
	if filter.Query != "" {
		qs := "%" + filter.Query + "%"
		whereParts = append(whereParts, fmt.Sprintf("(a.params ->> 'un' ILIKE $%d OR a.params ->> 'an' ILIKE $%d)", partNumber, partNumber))
		whereArgs = append(whereArgs, qs)
		partNumber++
	}
	if !filter.IncludeDeleted {
		whereParts = append(whereParts, "NOT a.deleted")
	}
	if len(whereParts) > 0 {
		whereStr := strings.Join(whereParts, " AND ")
		query += " WHERE " + whereStr
	}
	query += " ORDER BY index ASC"
	if filter.Limit != 0 {
		query += fmt.Sprintf(" LIMIT %d", filter.Limit)
	}

	out := make(chan idb.AssetRow, 1)

	tx, err := db.db.BeginTx(ctx, readonlyRepeatableRead)
	if err != nil {
		out <- idb.AssetRow{Error: err}
		close(out)
		return out, 0
	}

	round, err := db.getMaxRoundAccounted(ctx, tx)
	if err != nil {
		out <- idb.AssetRow{Error: err}
		close(out)
		if rerr := tx.Rollback(ctx); rerr != nil {
			db.log.Printf("rollback error: %s", rerr)
		}
		return out, round
	}

	rows, err := tx.Query(ctx, query, whereArgs...)
	if err != nil {
		err = fmt.Errorf("asset query %#v err %v", query, err)
		out <- idb.AssetRow{Error: err}
		close(out)
		if rerr := tx.Rollback(ctx); rerr != nil {
			db.log.Printf("rollback error: %s", rerr)
		}
		return out, round
	}
	go func() {
		db.yieldAssetsThread(filter, rows, out)
		// Because we return a channel into a "callWithTimeout" function,
		// We need to make sure that rollback is called before close()
		// otherwise we can end up with a situation where "callWithTimeout"
		// will cancel our context, resulting in connection pool churn
		if rerr := tx.Rollback(ctx); rerr != nil {
			db.log.Printf("rollback error: %s", rerr)
		}
		close(out)
	}()
	return out, round
}

func (db *IndexerDb) yieldAssetsThread(filter idb.AssetsQuery, rows pgx.Rows, out chan<- idb.AssetRow) {
	defer rows.Close()

	for rows.Next() {
		var index uint64
		var creatorAddr []byte
		var paramsJSONStr []byte
		var created *uint64
		var closed *uint64
		var deleted *bool
		var err error

		err = rows.Scan(&index, &creatorAddr, &paramsJSONStr, &created, &closed, &deleted)
		if err != nil {
			out <- idb.AssetRow{Error: err}
			break
		}
		params, err := encoding.DecodeAssetParams(paramsJSONStr)
		if err != nil {
			out <- idb.AssetRow{Error: err}
			break
		}
		rec := idb.AssetRow{
			AssetID:      index,
			Creator:      creatorAddr,
			Params:       params,
			CreatedRound: created,
			ClosedRound:  closed,
			Deleted:      deleted,
		}
		out <- rec
	}
	if err := rows.Err(); err != nil {
		out <- idb.AssetRow{Error: err}
	}
}

// AssetBalances is part of idb.IndexerDB
func (db *IndexerDb) AssetBalances(ctx context.Context, abq idb.AssetBalanceQuery) (<-chan idb.AssetBalanceRow, uint64) {
	const maxWhereParts = 14
	whereParts := make([]string, 0, maxWhereParts)
	whereArgs := make([]interface{}, 0, maxWhereParts)
	partNumber := 1
	if abq.AssetID != 0 {
		whereParts = append(whereParts, fmt.Sprintf("aa.assetid = $%d", partNumber))
		whereArgs = append(whereArgs, abq.AssetID)
		partNumber++
	}
	if abq.AssetIDGT != 0 {
		whereParts = append(whereParts, fmt.Sprintf("aa.assetid > $%d", partNumber))
		whereArgs = append(whereArgs, abq.AssetIDGT)
		partNumber++
	}
	if abq.Address != nil {
		whereParts = append(whereParts, fmt.Sprintf("aa.addr = $%d", partNumber))
		whereArgs = append(whereArgs, abq.Address)
		partNumber++
	}
	if abq.AmountGT != nil {
		whereParts = append(whereParts, fmt.Sprintf("aa.amount > $%d", partNumber))
		whereArgs = append(whereArgs, *abq.AmountGT)
		partNumber++
	}
	if abq.AmountLT != nil {
		whereParts = append(whereParts, fmt.Sprintf("aa.amount < $%d", partNumber))
		whereArgs = append(whereArgs, *abq.AmountLT)
		partNumber++
	}
	if len(abq.PrevAddress) != 0 {
		whereParts = append(whereParts, fmt.Sprintf("aa.addr > $%d", partNumber))
		whereArgs = append(whereArgs, abq.PrevAddress)
		partNumber++
	}
	if !abq.IncludeDeleted {
		whereParts = append(whereParts, "NOT aa.deleted")
	}
	query := `SELECT addr, assetid, amount, frozen, created_at, closed_at, deleted FROM account_asset aa`
	if len(whereParts) > 0 {
		query += " WHERE " + strings.Join(whereParts, " AND ")
	}
	query += " ORDER BY addr, assetid ASC"

	if abq.Limit > 0 {
		query += fmt.Sprintf(" LIMIT %d", abq.Limit)
	}

	out := make(chan idb.AssetBalanceRow, 1)

	tx, err := db.db.BeginTx(ctx, readonlyRepeatableRead)
	if err != nil {
		out <- idb.AssetBalanceRow{Error: err}
		close(out)
		return out, 0
	}

	round, err := db.getMaxRoundAccounted(ctx, tx)
	if err != nil {
		out <- idb.AssetBalanceRow{Error: err}
		close(out)
		if rerr := tx.Rollback(ctx); rerr != nil {
			db.log.Printf("rollback error: %s", rerr)
		}
		return out, round
	}

	rows, err := tx.Query(ctx, query, whereArgs...)
	if err != nil {
		out <- idb.AssetBalanceRow{Error: err}
		close(out)
		if rerr := tx.Rollback(ctx); rerr != nil {
			db.log.Printf("rollback error: %s", rerr)
		}
		return out, round
	}
	go func() {
		db.yieldAssetBalanceThread(rows, out)
		// Because we return a channel into a "callWithTimeout" function,
		// We need to make sure that rollback is called before close()
		// otherwise we can end up with a situation where "callWithTimeout"
		// will cancel our context, resulting in connection pool churn
		if rerr := tx.Rollback(ctx); rerr != nil {
			db.log.Printf("rollback error: %s", rerr)
		}
		close(out)
	}()
	return out, round
}

func (db *IndexerDb) yieldAssetBalanceThread(rows pgx.Rows, out chan<- idb.AssetBalanceRow) {
	defer rows.Close()

	for rows.Next() {
		var addr []byte
		var assetID uint64
		var amount uint64
		var frozen bool
		var created *uint64
		var closed *uint64
		var deleted *bool
		err := rows.Scan(&addr, &assetID, &amount, &frozen, &created, &closed, &deleted)
		if err != nil {
			out <- idb.AssetBalanceRow{Error: err}
			break
		}
		rec := idb.AssetBalanceRow{
			Address:      addr,
			AssetID:      assetID,
			Amount:       amount,
			Frozen:       frozen,
			ClosedRound:  closed,
			CreatedRound: created,
			Deleted:      deleted,
		}
		out <- rec
	}
	if err := rows.Err(); err != nil {
		out <- idb.AssetBalanceRow{Error: err}
	}
}

// Applications is part of idb.IndexerDB
func (db *IndexerDb) Applications(ctx context.Context, filter idb.ApplicationQuery) (<-chan idb.ApplicationRow, uint64) {
	out := make(chan idb.ApplicationRow, 1)

	query := `SELECT index, creator, params, created_at, closed_at, deleted FROM app `

	const maxWhereParts = 4
	whereParts := make([]string, 0, maxWhereParts)
	whereArgs := make([]interface{}, 0, maxWhereParts)
	partNumber := 1
	if filter.ApplicationID != 0 {
		whereParts = append(whereParts, fmt.Sprintf("index = $%d", partNumber))
		whereArgs = append(whereArgs, filter.ApplicationID)
		partNumber++
	}
	if filter.Address != nil {
		whereParts = append(whereParts, fmt.Sprintf("creator = $%d", partNumber))
		whereArgs = append(whereArgs, filter.Address)
		partNumber++
	}
	if filter.ApplicationIDGreaterThan != 0 {
		whereParts = append(whereParts, fmt.Sprintf("index > $%d", partNumber))
		whereArgs = append(whereArgs, filter.ApplicationIDGreaterThan)
		partNumber++
	}
	if !filter.IncludeDeleted {
		whereParts = append(whereParts, "NOT deleted")
	}
	if len(whereParts) > 0 {
		whereStr := strings.Join(whereParts, " AND ")
		query += " WHERE " + whereStr
	}
	query += " ORDER BY 1"
	if filter.Limit != 0 {
		query += fmt.Sprintf(" LIMIT %d", filter.Limit)
	}

	tx, err := db.db.BeginTx(ctx, readonlyRepeatableRead)
	if err != nil {
		out <- idb.ApplicationRow{Error: err}
		close(out)
		return out, 0
	}

	round, err := db.getMaxRoundAccounted(ctx, tx)
	if err != nil {
		out <- idb.ApplicationRow{Error: err}
		close(out)
		if rerr := tx.Rollback(ctx); rerr != nil {
			db.log.Printf("rollback error: %s", rerr)
		}
		return out, round
	}

	rows, err := tx.Query(ctx, query, whereArgs...)
	if err != nil {
		out <- idb.ApplicationRow{Error: err}
		close(out)
		if rerr := tx.Rollback(ctx); rerr != nil {
			db.log.Printf("rollback error: %s", rerr)
		}
		return out, round
	}

	go func() {
		db.yieldApplicationsThread(rows, out)
		// Because we return a channel into a "callWithTimeout" function,
		// We need to make sure that rollback is called before close()
		// otherwise we can end up with a situation where "callWithTimeout"
		// will cancel our context, resulting in connection pool churn
		if rerr := tx.Rollback(ctx); rerr != nil {
			db.log.Printf("rollback error: %s", rerr)
		}
		close(out)
	}()
	return out, round
}

func (db *IndexerDb) yieldApplicationsThread(rows pgx.Rows, out chan idb.ApplicationRow) {
	defer rows.Close()

	for rows.Next() {
		var index uint64
		var creator []byte
		var paramsjson []byte
		var created *uint64
		var closed *uint64
		var deleted *bool
		err := rows.Scan(&index, &creator, &paramsjson, &created, &closed, &deleted)
		if err != nil {
			out <- idb.ApplicationRow{Error: err}
			break
		}
		var rec idb.ApplicationRow
		rec.Application.Id = index
		rec.Application.CreatedAtRound = created
		rec.Application.DeletedAtRound = closed
		rec.Application.Deleted = deleted
		ap, err := encoding.DecodeAppParams(paramsjson)
		if err != nil {
			rec.Error = fmt.Errorf("app=%d json err: %w", index, err)
			out <- rec
			break
		}
		rec.Application.Params.ApprovalProgram = ap.ApprovalProgram
		rec.Application.Params.ClearStateProgram = ap.ClearStateProgram
		rec.Application.Params.Creator = new(string)

		var aaddr basics.Address
		copy(aaddr[:], creator)
		rec.Application.Params.Creator = new(string)
		*(rec.Application.Params.Creator) = aaddr.String()
		rec.Application.Params.GlobalState = tealKeyValueToModel(ap.GlobalState)
		rec.Application.Params.GlobalStateSchema = &models.ApplicationStateSchema{
			NumByteSlice: ap.GlobalStateSchema.NumByteSlice,
			NumUint:      ap.GlobalStateSchema.NumUint,
		}
		rec.Application.Params.LocalStateSchema = &models.ApplicationStateSchema{
			NumByteSlice: ap.LocalStateSchema.NumByteSlice,
			NumUint:      ap.LocalStateSchema.NumUint,
		}

		if ap.ExtraProgramPages != 0 {
			rec.Application.Params.ExtraProgramPages = new(uint64)
			*rec.Application.Params.ExtraProgramPages = uint64(ap.ExtraProgramPages)
		}

		out <- rec
	}
	if err := rows.Err(); err != nil {
		out <- idb.ApplicationRow{Error: err}
	}
}

// ApplicationBoxes is part of interface idb.IndexerDB
func (db *IndexerDb) ApplicationBoxes(ctx context.Context, filter idb.ApplicationBoxQuery) (<-chan idb.ApplicationBoxRow, uint64) {
	out := make(chan idb.ApplicationBoxRow, 1)

	columns := `app, name`
	if !filter.OmitValues {
		columns += `, value`
	}
	query := fmt.Sprintf("SELECT %s FROM app_box WHERE app = $1", columns)
	whereArgs := []interface{}{filter.ApplicationID}

	if filter.BoxName != nil {
		query += " AND name = $2"
		whereArgs = append(whereArgs, filter.BoxName)
	}

	// NOTE: not providing ORDER BY
	if filter.Limit != 0 {
		query += fmt.Sprintf(" LIMIT %d", filter.Limit)
	}

	tx, err := db.db.BeginTx(ctx, readonlyRepeatableRead)
	if err != nil {
		out <- idb.ApplicationBoxRow{Error: err}
		close(out)
		return out, 0
	}

	round, err := db.getMaxRoundAccounted(ctx, tx)
	if err != nil {
		out <- idb.ApplicationBoxRow{Error: err}
		close(out)
		if rerr := tx.Rollback(ctx); rerr != nil {
			db.log.Printf("rollback error: %s", rerr)
		}
		return out, round
	}

	rows, err := tx.Query(ctx, query, whereArgs...)
	if err != nil {
		out <- idb.ApplicationBoxRow{Error: err}
		close(out)
		if rerr := tx.Rollback(ctx); rerr != nil {
			db.log.Printf("rollback error: %s", rerr)
		}
		return out, round
	}

	go func() {
		db.yieldApplicationBoxThread(filter.OmitValues, rows, out)
		// Because we return a channel into a "callWithTimeout" function,
		// We need to make sure that rollback is called before close()
		// otherwise we can end up with a situation where "callWithTimeout"
		// will cancel our context, resulting in connection pool churn
		if rerr := tx.Rollback(ctx); rerr != nil {
			db.log.Printf("rollback error: %s", rerr)
		}
		close(out)
	}()
	return out, round
}

func (db *IndexerDb) yieldApplicationBoxThread(omitValues bool, rows pgx.Rows, out chan idb.ApplicationBoxRow) {
	defer rows.Close()

	for rows.Next() {
		var app uint64
		var name []byte
		var value []byte
		var err error

		if omitValues {
			err = rows.Scan(&app, &name)
		} else {
			err = rows.Scan(&app, &name, &value)
		}
		if err != nil {
			out <- idb.ApplicationBoxRow{Error: err}
			break
		}

		box := models.Box{
			Name:  name,
			Value: value, // is nil when omitValues
		}

		out <- idb.ApplicationBoxRow{Box: box}
	}
	if err := rows.Err(); err != nil {
		out <- idb.ApplicationBoxRow{Error: err}
	}
}

// AppLocalState is part of idb.IndexerDB
func (db *IndexerDb) AppLocalState(ctx context.Context, filter idb.ApplicationQuery) (<-chan idb.AppLocalStateRow, uint64) {
	out := make(chan idb.AppLocalStateRow, 1)

	query := `SELECT app, addr, localstate, created_at, closed_at, deleted FROM account_app `

	const maxWhereParts = 4
	whereParts := make([]string, 0, maxWhereParts)
	whereArgs := make([]interface{}, 0, maxWhereParts)
	partNumber := 1
	if filter.ApplicationID != 0 {
		whereParts = append(whereParts, fmt.Sprintf("app = $%d", partNumber))
		whereArgs = append(whereArgs, filter.ApplicationID)
		partNumber++
	}
	if filter.Address != nil {
		whereParts = append(whereParts, fmt.Sprintf("addr = $%d", partNumber))
		whereArgs = append(whereArgs, filter.Address)
		partNumber++
	}
	if filter.ApplicationIDGreaterThan != 0 {
		whereParts = append(whereParts, fmt.Sprintf("app > $%d", partNumber))
		whereArgs = append(whereArgs, filter.ApplicationIDGreaterThan)
		partNumber++
	}
	if !filter.IncludeDeleted {
		whereParts = append(whereParts, "NOT deleted")
	}
	if len(whereParts) > 0 {
		whereStr := strings.Join(whereParts, " AND ")
		query += " WHERE " + whereStr
	}
	query += " ORDER BY 1"
	if filter.Limit != 0 {
		query += fmt.Sprintf(" LIMIT %d", filter.Limit)
	}

	tx, err := db.db.BeginTx(ctx, readonlyRepeatableRead)
	if err != nil {
		out <- idb.AppLocalStateRow{Error: err}
		close(out)
		return out, 0
	}

	round, err := db.getMaxRoundAccounted(ctx, tx)
	if err != nil {
		out <- idb.AppLocalStateRow{Error: err}
		close(out)
		if rerr := tx.Rollback(ctx); rerr != nil {
			db.log.Printf("rollback error: %s", rerr)
		}
		return out, round
	}

	rows, err := tx.Query(ctx, query, whereArgs...)
	if err != nil {
		out <- idb.AppLocalStateRow{Error: err}
		close(out)
		if rerr := tx.Rollback(ctx); rerr != nil {
			db.log.Printf("rollback error: %s", rerr)
		}
		return out, round
	}

	go func() {
		db.yieldAppLocalStateThread(rows, out)
		// Because we return a channel into a "callWithTimeout" function,
		// We need to make sure that rollback is called before close()
		// otherwise we can end up with a situation where "callWithTimeout"
		// will cancel our context, resulting in connection pool churn
		if rerr := tx.Rollback(ctx); rerr != nil {
			db.log.Printf("rollback error: %s", rerr)
		}
		close(out)
	}()
	return out, round
}

func (db *IndexerDb) yieldAppLocalStateThread(rows pgx.Rows, out chan idb.AppLocalStateRow) {
	defer rows.Close()

	for rows.Next() {
		var index uint64
		var address []byte
		var statejson []byte
		var created *uint64
		var closed *uint64
		var deleted *bool
		err := rows.Scan(&index, &address, &statejson, &created, &closed, &deleted)
		if err != nil {
			out <- idb.AppLocalStateRow{Error: err}
			break
		}
		var rec idb.AppLocalStateRow
		rec.AppLocalState.Id = index
		rec.AppLocalState.OptedInAtRound = created
		rec.AppLocalState.ClosedOutAtRound = closed
		rec.AppLocalState.Deleted = deleted

		ls, err := encoding.DecodeAppLocalState(statejson)
		if err != nil {
			rec.Error = fmt.Errorf("app=%d json err: %w", index, err)
			out <- rec
			break
		}
		rec.AppLocalState.Schema = models.ApplicationStateSchema{
			NumByteSlice: ls.Schema.NumByteSlice,
			NumUint:      ls.Schema.NumUint,
		}
		rec.AppLocalState.KeyValue = tealKeyValueToModel(ls.KeyValue)
		out <- rec
	}
	if err := rows.Err(); err != nil {
		out <- idb.AppLocalStateRow{Error: err}
	}
}

// Health is part of idb.IndexerDB
func (db *IndexerDb) Health(ctx context.Context) (idb.Health, error) {
	migrationRequired := false
	migrating := false
	blocking := false
	errString := ""
	var data = make(map[string]interface{})

	if db.readonly {
		data["read-only-mode"] = true
	}

	if db.migration != nil {
		state := db.migration.GetStatus()

		if state.Err != nil {
			errString = state.Err.Error()
		}
		if state.Status != "" {
			data["migration-status"] = state.Status
		}

		migrationRequired = state.Running
		migrating = state.Running
		blocking = state.Blocking
	} else {
		state, err := db.getMigrationState(ctx, nil)
		if err != nil {
			return idb.Health{}, err
		}

		blocking = migrationStateBlocked(state)
		migrationRequired = needsMigration(state)
	}

	data["migration-required"] = migrationRequired

	round, err := db.getMaxRoundAccounted(ctx, nil)

	// We'll just have to set the round to 0
	if err == idb.ErrorNotInitialized {
		err = nil
		round = 0
	}

	return idb.Health{
		Data:        &data,
		Round:       round,
		IsMigrating: migrating,
		DBAvailable: !blocking,
		Error:       errString,
	}, err
}

// GetSpecialAccounts is part of idb.IndexerDB
func (db *IndexerDb) GetSpecialAccounts(ctx context.Context) (transactions.SpecialAddresses, error) {
	cache, err := db.getMetastate(ctx, nil, schema.SpecialAccountsMetastateKey)
	if err != nil {
		return transactions.SpecialAddresses{}, fmt.Errorf("GetSpecialAccounts() err: %w", err)
	}

	accounts, err := encoding.DecodeSpecialAddresses([]byte(cache))
	if err != nil {
		err = fmt.Errorf(
			"GetSpecialAccounts() problem decoding, cache: '%s' err: %w", cache, err)
		return transactions.SpecialAddresses{}, err
	}

	return accounts, nil
}

// GetAccountState returns account data and account resources for the given input.
// For accounts that are not found, empty AccountData is returned.
// This function is only used for debugging.
func (db *IndexerDb) GetAccountState(addressesReq map[basics.Address]struct{}, resourcesReq map[basics.Address]map[ledger.Creatable]struct{}) (map[basics.Address]*ledgercore.AccountData, map[basics.Address]map[ledger.Creatable]ledgercore.AccountResource, error) {
	tx, err := db.db.BeginTx(context.Background(), readonlyRepeatableRead)
	if err != nil {
		return nil, nil, fmt.Errorf("GetAccountState() begin tx err: %w", err)
	}
	defer tx.Rollback(context.Background())

	l, err := ledger_for_evaluator.MakeDeprecatedLedgerForEvaluator(tx, basics.Round(0))
	if err != nil {
		return nil, nil, fmt.Errorf("GetAccountState() err: %w", err)
	}
	defer l.Close()

	accounts, err := l.LookupWithoutRewards(addressesReq)
	if err != nil {
		return nil, nil, fmt.Errorf("GetAccountState() err: %w", err)
	}
	resources, err := l.LookupResources(resourcesReq)
	if err != nil {
		return nil, nil, fmt.Errorf("GetAccountState() err: %w", err)
	}

	return accounts, resources, nil
}

// GetNetworkState is part of idb.IndexerDB
func (db *IndexerDb) GetNetworkState() (idb.NetworkState, error) {
	state, err := db.getNetworkState(context.Background(), nil)
	if err != nil {
		return idb.NetworkState{}, fmt.Errorf("GetNetworkState() err: %w", err)
	}
	networkState := idb.NetworkState{
		GenesisHash: state.GenesisHash,
	}
	return networkState, nil
}

// SetNetworkState is part of idb.IndexerDB
func (db *IndexerDb) SetNetworkState(genesis bookkeeping.Genesis) error {
	networkState := types.NetworkState{
		GenesisHash: crypto.HashObj(genesis),
	}
	return db.setNetworkState(nil, &networkState)
}<|MERGE_RESOLUTION|>--- conflicted
+++ resolved
@@ -29,6 +29,7 @@
 	"github.com/jackc/pgx/v4/pgxpool"
 	log "github.com/sirupsen/logrus"
 
+	"github.com/algorand/indexer/accounting"
 	models "github.com/algorand/indexer/api/generated/v2"
 	"github.com/algorand/indexer/idb"
 	"github.com/algorand/indexer/idb/migration"
@@ -175,8 +176,6 @@
 
 	// see postgres_migrations.go
 	return db.runAvailableMigrations(opts)
-<<<<<<< HEAD
-=======
 }
 
 // Preload asset and app creators.
@@ -269,7 +268,6 @@
 	}
 
 	return res, nil
->>>>>>> 54d39d78
 }
 
 // AddBlock is part of idb.IndexerDb.
@@ -310,17 +308,10 @@
 			}
 			return nil
 		}
-<<<<<<< HEAD
 
 		var wg sync.WaitGroup
 		defer wg.Wait()
 
-=======
-
-		var wg sync.WaitGroup
-		defer wg.Wait()
-
->>>>>>> 54d39d78
 		var err0 error
 		wg.Add(1)
 		go func() {
